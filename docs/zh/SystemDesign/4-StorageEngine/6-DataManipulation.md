--- conflicted
+++ resolved
@@ -47,11 +47,7 @@
 * 对应的接口
 	* Session 的 insertTablet
 
-<<<<<<< HEAD
-* 总入口: public Integer[] insertBatch(InsertTabletPlan InsertTabletPlan)  StorageEngine.java
-=======
 * 总入口: public Integer[] insertTablet(InsertTabletPlan insertTabletPlan)  StorageEngine.java
->>>>>>> 19b7f590
     * 找到对应的 StorageGroupProcessor
 	* 根据这批数据的时间以及当前设备落盘的最后时间戳，将这批数据分成小批，分别对应到一个 TsFileProcessor 中
 	* 记录写前日志
