--- conflicted
+++ resolved
@@ -396,11 +396,7 @@
 
 7. 在Select子句中重复写列名是生效的。例如, "select s0,s0,s1 from root.sg.* align by device" 不等于 "select s0,s1 from root.sg.* align by device".
 
-<<<<<<< HEAD
-8. 在Where子句中时间过滤条件和值过滤条件均可以使用，值过滤条件可以使用单层 path，或以 root 开头的整个 path，不允许存在通配符。例如，
-=======
 8. 在Where子句中时间过滤条件和值过滤条件均可以使用，值过滤条件可以使用叶子节点 path，或以 root 开头的整个 path，不允许存在通配符。例如，
->>>>>>> 6ba8aa8a
 - select * from root.sg.* where time = 1 align by device
 - select * from root.sg.* where s0 < 100 align by device
 - select * from root.sg.* where time < 20 AND s0 > 50 align by device
