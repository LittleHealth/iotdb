--- conflicted
+++ resolved
@@ -465,13 +465,8 @@
 
 **Implementation**: This component provides an interface, getValueInTimestamp(long timestamp), which receives increasing timestamp value,  and outputs the data points on the time series whose timestamp is identical. If there's no such data point, the result is null.
 
-<<<<<<< HEAD
-#### 2.2.3 TimeGeneratorImpl
-org.apache.iotdb.tsfile.read.query.timegenerator.TimeGeneratorImpl
-=======
 #### 2.2.3 TsFileTimeGenerator
 org.apache.iotdb.tsfile.read.query.timegenerator.TsFileTimeGenerator
->>>>>>> c00b63f3
 
 **Functions**: According to the filter condition, TimeGeneratorImpl generates the satisfying timestamp. It first transforms the filter conditions to be a binary tree, and recursively generate the satisfying timestamp. This component is used in executing join query.
 
