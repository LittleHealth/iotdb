--- conflicted
+++ resolved
@@ -65,7 +65,7 @@
     Before testing, change the sortTablet from private method to public method
     !!!
      */
-    session = new Session("127.0.0.1", 6667, "root", "root");
+    session = new Session("127.0.0.1", 6667, "root", "root", null);
     List<MeasurementSchema> schemaList = new ArrayList<>();
     schemaList.add(new MeasurementSchema("s1", TSDataType.INT64, TSEncoding.RLE));
     // insert three rows data
@@ -118,7 +118,7 @@
   @Test
   public void testInsertByStrAndSelectFailedData()
       throws IoTDBConnectionException, StatementExecutionException {
-    session = new Session("127.0.0.1", 6667, "root", "root");
+    session = new Session("127.0.0.1", 6667, "root", "root", null);
     session.open();
 
     String deviceId = "root.sg1.d1";
@@ -156,71 +156,11 @@
       sensor4[row] = time;
     }
 
-<<<<<<< HEAD
-    @Test
-    public void testSortTablet() {
-        /*
-        To test sortTablet in Class Session
-        !!!
-        Before testing, change the sortTablet from private method to public method
-        !!!
-         */
-        session = new Session("127.0.0.1", 6667, "root", "root");
-        List<MeasurementSchema> schemaList = new ArrayList<>();
-        schemaList.add(new MeasurementSchema("s1",TSDataType.INT64, TSEncoding.RLE));
-        // insert three rows data
-        Tablet tablet = new Tablet("root.sg1.d1", schemaList, 3);
-        long[] timestamps = tablet.timestamps;
-        Object[] values = tablet.values;
-
-        /*
-        inorder data before inserting
-        timestamp   s1
-        2           0
-        0           1
-        1           2
-         */
-        // inorder timestamps
-        timestamps[0] = 2;
-        timestamps[1] = 0;
-        timestamps[2] = 1;
-        // just one column INT64 data
-        long[] sensor = (long[]) values[0];
-        sensor[0] = 0;
-        sensor[1] = 1;
-        sensor[2] = 2;
-        tablet.rowSize = 3;
-
-        session.sortTablet(tablet);
-
-        /*
-        After sorting, if the tablet data is sorted according to the timestamps,
-        data in tablet will be
-        timestamp   s1
-        0           1
-        1           2
-        2           0
-
-        If the data equal to above tablet, test pass, otherwise test fialed
-         */
-        long[] resTimestamps = tablet.timestamps;
-        long[] resValues = (long[])tablet.values[0];
-        long[] expectedTimestamps = new long[]{0, 1, 2};
-        long[] expectedValues = new long[]{1,2,0};
-        try {
-            assertArrayEquals(expectedTimestamps, resTimestamps);
-            assertArrayEquals(expectedValues, resValues);
-        }
-        catch (Exception e) {
-            fail();
-        }
-=======
     try {
       session.insertTablet(tablet);
       fail();
     } catch (StatementExecutionException e) {
       // ignore
->>>>>>> bfd5af63
     }
 
     SessionDataSet dataSet = session.executeQueryStatement("select * from root.sg1.d1");
