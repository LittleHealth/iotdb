/*
 * Licensed to the Apache Software Foundation (ASF) under one
 * or more contributor license agreements.  See the NOTICE file
 * distributed with this work for additional information
 * regarding copyright ownership.  The ASF licenses this file
 * to you under the Apache License, Version 2.0 (the
 * "License"); you may not use this file except in compliance
 * with the License.  You may obtain a copy of the License at
 *
 *     http://www.apache.org/licenses/LICENSE-2.0
 *
 * Unless required by applicable law or agreed to in writing,
 * software distributed under the License is distributed on an
 * "AS IS" BASIS, WITHOUT WARRANTIES OR CONDITIONS OF ANY
 * KIND, either express or implied.  See the License for the
 * specific language governing permissions and limitations
 * under the License.
 */
package org.apache.iotdb.session;

import java.time.ZoneId;
import java.util.ArrayList;
import java.util.Arrays;
import java.util.Comparator;
import java.util.List;
import java.util.Map;
import org.apache.iotdb.rpc.BatchExecutionException;
import org.apache.iotdb.rpc.IoTDBConnectionException;
import org.apache.iotdb.rpc.RpcUtils;
import org.apache.iotdb.rpc.StatementExecutionException;
import org.apache.iotdb.service.rpc.thrift.TSInsertTabletReq;
import org.apache.iotdb.service.rpc.thrift.TSCloseSessionReq;
import org.apache.iotdb.service.rpc.thrift.TSCreateMultiTimeseriesReq;
import org.apache.iotdb.service.rpc.thrift.TSCreateTimeseriesReq;
import org.apache.iotdb.service.rpc.thrift.TSDeleteDataReq;
import org.apache.iotdb.service.rpc.thrift.TSExecuteStatementReq;
import org.apache.iotdb.service.rpc.thrift.TSExecuteStatementResp;
import org.apache.iotdb.service.rpc.thrift.TSGetTimeZoneResp;
import org.apache.iotdb.service.rpc.thrift.TSIService;
import org.apache.iotdb.service.rpc.thrift.TSInsertRecordsReq;
import org.apache.iotdb.service.rpc.thrift.TSInsertRecordReq;
import org.apache.iotdb.service.rpc.thrift.TSInsertTabletsReq;
import org.apache.iotdb.service.rpc.thrift.TSOpenSessionReq;
import org.apache.iotdb.service.rpc.thrift.TSOpenSessionResp;
import org.apache.iotdb.service.rpc.thrift.TSProtocolVersion;
import org.apache.iotdb.service.rpc.thrift.TSSetTimeZoneReq;
import org.apache.iotdb.service.rpc.thrift.TSStatus;
import org.apache.iotdb.tsfile.exception.write.UnSupportedDataTypeException;
import org.apache.iotdb.tsfile.file.metadata.enums.CompressionType;
import org.apache.iotdb.tsfile.file.metadata.enums.TSDataType;
import org.apache.iotdb.tsfile.file.metadata.enums.TSEncoding;
import org.apache.iotdb.tsfile.utils.Binary;
import org.apache.iotdb.tsfile.write.record.Tablet;
import org.apache.iotdb.tsfile.write.schema.MeasurementSchema;
import org.apache.thrift.TException;
import org.apache.thrift.protocol.TBinaryProtocol;
import org.apache.thrift.protocol.TCompactProtocol;
import org.apache.thrift.transport.TFastFramedTransport;
import org.apache.thrift.transport.TSocket;
import org.apache.thrift.transport.TTransport;
import org.apache.thrift.transport.TTransportException;
import org.slf4j.Logger;
import org.slf4j.LoggerFactory;

public class Session {

  private static final Logger logger = LoggerFactory.getLogger(Session.class);
  private final TSProtocolVersion protocolVersion = TSProtocolVersion.IOTDB_SERVICE_PROTOCOL_V2;
  private String host;
  private int port;
  private String username;
  private String password;
  private TSIService.Iface client = null;
  private long sessionId;
  private TTransport transport;
  private boolean isClosed = true;
  private ZoneId zoneId;
  private long statementId;
  private int fetchSize;
  private int connectionTimeoutInMs = Config.DEFAULT_TIMEOUT_MS;
  private boolean enableRPCCompression = false;
  private final int RETRY_NUM = 2;
  private final int RETRY_INTERVAL = 1000;

  public Session(String host, int port) {
    this(host, port, Config.DEFAULT_USER, Config.DEFAULT_PASSWORD);
  }

  public Session(String host, String port, String username, String password) {
    this(host, Integer.parseInt(port), username, password);
  }

  public Session(String host, int port, String username, String password) {
    this.host = host;
    this.port = port;
    this.username = username;
    this.password = password;
    this.fetchSize = Config.DEFAULT_FETCH_SIZE;
  }

  public Session(String host, int port, String username, String password, int fetchSize) {
    this.host = host;
    this.port = port;
    this.username = username;
    this.password = password;
    this.fetchSize = fetchSize;
  }

  public synchronized void open() throws IoTDBConnectionException {
    open(true, Config.DEFAULT_TIMEOUT_MS);
  }

  public synchronized void open(boolean enableRPCCompression) throws IoTDBConnectionException {
    open(enableRPCCompression, Config.DEFAULT_TIMEOUT_MS);
  }

  private synchronized void open(boolean enableRPCCompression, int connectionTimeoutInMs)
      throws IoTDBConnectionException {
    if (!isClosed) {
      return;
    }

    this.enableRPCCompression = enableRPCCompression;
    this.connectionTimeoutInMs = connectionTimeoutInMs;
    transport = new TFastFramedTransport(new TSocket(host, port, connectionTimeoutInMs));
<<<<<<< HEAD
=======

>>>>>>> 780b426c
    if (!transport.isOpen()) {
      try {
        transport.open();
      } catch (TTransportException e) {
        throw new IoTDBConnectionException(e);
      }
    }

    if (enableRPCCompression) {
      client = new TSIService.Client(new TCompactProtocol(transport));
    } else {
      client = new TSIService.Client(new TBinaryProtocol(transport));
    }

    TSOpenSessionReq openReq = new TSOpenSessionReq();
    openReq.setUsername(username);
    openReq.setPassword(password);

    try {
      TSOpenSessionResp openResp = client.openSession(openReq);

      RpcUtils.verifySuccess(openResp.getStatus());

      if (protocolVersion.getValue() != openResp.getServerProtocolVersion().getValue()) {
        logger.warn("Protocol differ, Client version is {}}, but Server version is {}",
            protocolVersion.getValue(), openResp.getServerProtocolVersion().getValue());
        if (openResp.getServerProtocolVersion().getValue() == 0) {// less than 0.10
          throw new TException(String
              .format("Protocol not supported, Client version is %s, but Server version is %s",
                  protocolVersion.getValue(), openResp.getServerProtocolVersion().getValue()));
        }
      }

      sessionId = openResp.getSessionId();

      statementId = client.requestStatementId(sessionId);

      if (zoneId != null) {
        setTimeZone(zoneId.toString());
      } else {
        zoneId = ZoneId.of(getTimeZone());
      }

    } catch (Exception e) {
      transport.close();
      throw new IoTDBConnectionException(e);
    }
    isClosed = false;

    client = RpcUtils.newSynchronizedClient(client);

  }

  public synchronized void close() throws IoTDBConnectionException {
    if (isClosed) {
      return;
    }
    TSCloseSessionReq req = new TSCloseSessionReq(sessionId);
    try {
      client.closeSession(req);
    } catch (TException e) {
      throw new IoTDBConnectionException(
          "Error occurs when closing session at server. Maybe server is down.", e);
    } finally {
      isClosed = true;
      if (transport != null) {
        transport.close();
      }
    }
  }

  private boolean reconnect() {
    boolean flag = false;
    for (int i = 1; i <= RETRY_NUM; i++) {
      try {
        if (transport != null) {
          transport.close();
        }
        isClosed = true;
        open(enableRPCCompression, connectionTimeoutInMs);
        flag = true;
        break;
      } catch (Exception e) {
        try {
          Thread.sleep(RETRY_INTERVAL);
        } catch (InterruptedException e1) {
          Thread.currentThread().interrupt();
          logger.error("reconnection is interrupted.", e1);
        }
      }
    }
    return flag;
  }

  /**
   * insert data in one row, if you want to improve your performance, please use insertRecords method
   * or insertTablet method
   *
   * @see Session#insertRecords(List, List, List, List)
   * @see Session#insertTablet(Tablet)
   */
  public void insertRecord(String deviceId, long time, List<String> measurements,
      Object... values) throws IoTDBConnectionException, StatementExecutionException {
    List<String> stringValues = new ArrayList<>();
    for (Object o : values) {
      stringValues.add(o.toString());
    }

    insertRecord(deviceId, time, measurements, stringValues);
  }

  /**
   * insert data in one row, if you want to improve your performance, please use insertRecords method
   * or insertTablet method
   *
   * @see Session#insertRecords(List, List, List, List)
   * @see Session#insertTablet(Tablet)
   */
  public void insertRecord(String deviceId, long time, List<String> measurements,
      List<String> values) throws IoTDBConnectionException, StatementExecutionException {
    TSInsertRecordReq request = new TSInsertRecordReq();
    request.setSessionId(sessionId);
    request.setDeviceId(deviceId);
    request.setTimestamp(time);
    request.setMeasurements(measurements);
    request.setValues(values);

    try {
      RpcUtils.verifySuccess(client.insertRecord(request));
    } catch (TException e) {
      if (reconnect()) {
        try {
          RpcUtils.verifySuccess(client.insertRecord(request));
        } catch (TException e1) {
          throw new IoTDBConnectionException(e1);
        }
      } else {
        throw new IoTDBConnectionException("Fail to reconnect to server,"
            + " please check server status", e);
      }
    }
  }


  /**
   * insert the data of a device. For each timestamp, the number of measurements is the same.
   *
   *  a Tablet example:
   *
   *        device1
   *     time s1, s2, s3
   *     1,   1,  1,  1
   *     2,   2,  2,  2
   *     3,   3,  3,  3
   *
   * times in Tablet may be not in ascending order
   *
   * @param tablet data batch
   */
  public void insertTablet(Tablet tablet)
      throws BatchExecutionException, IoTDBConnectionException {
    insertTablet(tablet, false);
  }

  /**
   * insert a Tablet
   *
   * @param tablet data batch
   * @param sorted whether times in Tablet are in ascending order
   */
  public void insertTablet(Tablet tablet, boolean sorted)
      throws IoTDBConnectionException, BatchExecutionException {
    if (sorted) {
      if (!checkSorted(tablet)) {
        throw new BatchExecutionException("Times in Tablet are not in ascending order");
      }
    } else {
      sortTablet(tablet);
    }

    TSInsertTabletReq request = new TSInsertTabletReq();
    request.setSessionId(sessionId);
    request.deviceId = tablet.deviceId;
    for (MeasurementSchema measurementSchema : tablet.getSchemas()) {
      request.addToMeasurements(measurementSchema.getMeasurementId());
      request.addToTypes(measurementSchema.getType().ordinal());
    }
    request.setTimestamps(SessionUtils.getTimeBuffer(tablet));
    request.setValues(SessionUtils.getValueBuffer(tablet));
    request.setSize(tablet.rowSize);

    try {
      RpcUtils.verifySuccess(client.insertTablet(request).statusList);
    } catch (TException e) {
      if (reconnect()) {
        try {
          RpcUtils.verifySuccess(client.insertTablet(request).statusList);
        } catch (TException e1) {
          throw new IoTDBConnectionException(e1);
        }
      } else {
        throw new IoTDBConnectionException("Fail to reconnect to server,"
            + " please check server status", e);
      }
    }
  }

  /**
   * insert the data of several deivces.
   * Given a deivce, for each timestamp, the number of measurements is the same.
   *
   * Times in each Tablet may not be in ascending order
   *
   * @param tablets data batch in multiple device
   */
  public void insertTablets(Map<String, Tablet> tablets)
      throws IoTDBConnectionException, BatchExecutionException {
    insertTablets(tablets, false);
  }

  /**
   * insert the data of several devices.
   * Given a device, for each timestamp, the number of measurements is the same.
   *
   * @param tablets data batch in multiple device
   * @param sorted whether times in each Tablet are in ascending order
   */
  public void insertTablets(Map<String, Tablet> tablets, boolean sorted)
      throws IoTDBConnectionException, BatchExecutionException {

    TSInsertTabletsReq request = new TSInsertTabletsReq();
    request.setSessionId(sessionId);

    for (Tablet tablet : tablets.values()) {
      if (sorted) {
        if (!checkSorted(tablet)) {
          throw new BatchExecutionException("Times in Tablet are not in ascending order");
        }
      } else {
        sortTablet(tablet);
      }

      request.addToDeviceIds(tablet.deviceId);
      List<String> measurements = new ArrayList<>();
      List<Integer> dataTypes = new ArrayList<>();
      for (MeasurementSchema measurementSchema : tablet.getSchemas()) {
        measurements.add(measurementSchema.getMeasurementId());
        dataTypes.add(measurementSchema.getType().ordinal());
      }
      request.addToMeasurementsList(measurements);
      request.addToTypesList(dataTypes);
      request.addToTimestampsList(SessionUtils.getTimeBuffer(tablet));
      request.addToValuesList(SessionUtils.getValueBuffer(tablet));
      request.addToSizeList(tablet.rowSize);

      try {
        RpcUtils.verifySuccess(client.insertTablets(request).statusList);
      } catch (TException e) {
        if (reconnect()) {
          try {
            RpcUtils.verifySuccess(client.insertTablets(request).statusList);
          } catch (TException e1) {
            throw new IoTDBConnectionException(e1);
          }
        } else {
          throw new IoTDBConnectionException("Fail to reconnect to server,"
              + " please check server status", e);
        }
      }
    }
  }

  /**
   * Insert multiple rows, which can reduce the overhead of network. This method is just like
   * jdbc executeBatch, we pack some insert request in batch and send them to server.
   * If you want improve your performance, please see insertTablet method
   *
   * Each row is independent, which could have different deviceId, time, number of measurements
   *
   * @see Session#insertTablet(Tablet)
   */
  public void insertRecords(List<String> deviceIds, List<Long> times,
      List<List<String>> measurementsList, List<List<String>> valuesList)
      throws IoTDBConnectionException, BatchExecutionException {
    // check params size
    int len = deviceIds.size();
    if (len != times.size() || len != measurementsList.size() || len != valuesList.size()) {
      throw new IllegalArgumentException(
          "deviceIds, times, measurementsList and valuesList's size should be equal");
    }

    TSInsertRecordsReq request = new TSInsertRecordsReq();
    request.setSessionId(sessionId);
    request.setDeviceIds(deviceIds);
    request.setTimestamps(times);
    request.setMeasurementsList(measurementsList);
    request.setValuesList(valuesList);

    try {
      RpcUtils.verifySuccess(client.insertRecords(request).statusList);
    } catch (TException e) {
      if (reconnect()) {
        try {
          RpcUtils.verifySuccess(client.insertRecords(request).statusList);
        } catch (TException e1) {
          throw new IoTDBConnectionException(e1);
        }
      } else {
        throw new IoTDBConnectionException("Fail to reconnect to server,"
            + " please check server status", e);
      }
    }
  }

  /**
   * This method NOT insert data into database and the server just return after accept the request,
   * this method should be used to test other time cost in client
   */
  public void testInsertRecord(String deviceId, long time, List<String> measurements,
      List<String> values) throws IoTDBConnectionException, StatementExecutionException {
    TSInsertRecordReq request = new TSInsertRecordReq();
    request.setSessionId(sessionId);
    request.setDeviceId(deviceId);
    request.setTimestamp(time);
    request.setMeasurements(measurements);
    request.setValues(values);

    try {
      RpcUtils.verifySuccess(client.testInsertRecord(request));
    } catch (TException e) {
      throw new IoTDBConnectionException(e);
    }
  }

  /**
   * This method NOT insert data into database and the server just return after accept the request,
   * this method should be used to test other time cost in client
   */
  public void testInsertTablet(Tablet tablet)
      throws IoTDBConnectionException, BatchExecutionException {
    TSInsertTabletReq request = new TSInsertTabletReq();
    request.setSessionId(sessionId);
    request.deviceId = tablet.deviceId;
    for (MeasurementSchema measurementSchema : tablet.getSchemas()) {
      request.addToMeasurements(measurementSchema.getMeasurementId());
      request.addToTypes(measurementSchema.getType().ordinal());
    }
    request.setTimestamps(SessionUtils.getTimeBuffer(tablet));
    request.setValues(SessionUtils.getValueBuffer(tablet));
    request.setSize(tablet.rowSize);

    try {
      RpcUtils.verifySuccess(client.testInsertTablet(request).statusList);
    } catch (TException e) {
      throw new IoTDBConnectionException(e);
    }
  }

  /**
   * This method NOT insert data into database and the server just return after accept the request,
   * this method should be used to test other time cost in client
   */
  public void testInsertRecords(List<String> deviceIds, List<Long> times,
      List<List<String>> measurementsList, List<List<String>> valuesList)
      throws IoTDBConnectionException, BatchExecutionException {
    // check params size
    int len = deviceIds.size();
    if (len != times.size() || len != measurementsList.size() || len != valuesList.size()) {
      throw new IllegalArgumentException(
          "deviceIds, times, measurementsList and valuesList's size should be equal");
    }

    TSInsertRecordsReq request = new TSInsertRecordsReq();
    request.setSessionId(sessionId);
    request.setDeviceIds(deviceIds);
    request.setTimestamps(times);
    request.setMeasurementsList(measurementsList);
    request.setValuesList(valuesList);

    try {
      RpcUtils.verifySuccess(client.testInsertRecords(request).statusList);
    } catch (TException e) {
      throw new IoTDBConnectionException(e);
    }
  }

  /**
   * delete a timeseries, including data and schema
   *
   * @param path timeseries to delete, should be a whole path
   */
  public void deleteTimeseries(String path)
      throws IoTDBConnectionException, StatementExecutionException {
    List<String> paths = new ArrayList<>();
    paths.add(path);
    deleteTimeseries(paths);
  }

  /**
   * delete a timeseries, including data and schema
   *
   * @param paths timeseries to delete, should be a whole path
   */
  public void deleteTimeseries(List<String> paths)
      throws IoTDBConnectionException, StatementExecutionException {
    try {
      RpcUtils.verifySuccess(client.deleteTimeseries(sessionId, paths));
    } catch (TException e) {
      if (reconnect()) {
        try {
          RpcUtils.verifySuccess(client.deleteTimeseries(sessionId, paths));
        } catch (TException e1) {
          throw new IoTDBConnectionException(e1);
        }
      } else {
        throw new IoTDBConnectionException("Fail to reconnect to server,"
            + " please check server status", e);
      }
    }
  }

  /**
   * delete data <= time in one timeseries
   *
   * @param path data in which time series to delete
   * @param time data with time stamp less than or equal to time will be deleted
   */
  public void deleteData(String path, long time)
      throws IoTDBConnectionException, StatementExecutionException {
    List<String> paths = new ArrayList<>();
    paths.add(path);
    deleteData(paths, time);
  }

  /**
   * delete data <= time in multiple timeseries
   *
   * @param paths data in which time series to delete
   * @param time  data with time stamp less than or equal to time will be deleted
   */
  public void deleteData(List<String> paths, long time)
      throws IoTDBConnectionException, StatementExecutionException {
    TSDeleteDataReq request = new TSDeleteDataReq();
    request.setSessionId(sessionId);
    request.setPaths(paths);
    request.setTimestamp(time);

    try {
      RpcUtils.verifySuccess(client.deleteData(request));
    } catch (TException e) {
      if (reconnect()) {
        try {
          RpcUtils.verifySuccess(client.deleteData(request));
        } catch (TException e1) {
          throw new IoTDBConnectionException(e1);
        }
      } else {
        throw new IoTDBConnectionException("Fail to reconnect to server,"
            + " please check server status", e);
      }
    }
  }

  public void setStorageGroup(String storageGroupId)
      throws IoTDBConnectionException, StatementExecutionException {
    try {
      RpcUtils.verifySuccess(client.setStorageGroup(sessionId, storageGroupId));
    } catch (TException e) {
      if (reconnect()) {
        try {
          RpcUtils.verifySuccess(client.setStorageGroup(sessionId, storageGroupId));
        } catch (TException e1) {
          throw new IoTDBConnectionException(e1);
        }
      } else {
        throw new IoTDBConnectionException("Fail to reconnect to server,"
            + " please check server status", e);
      }
    }
  }


  public void deleteStorageGroup(String storageGroup)
      throws IoTDBConnectionException, StatementExecutionException {
    List<String> groups = new ArrayList<>();
    groups.add(storageGroup);
    deleteStorageGroups(groups);
  }

  public void deleteStorageGroups(List<String> storageGroup)
      throws IoTDBConnectionException, StatementExecutionException {
    try {
      RpcUtils.verifySuccess(client.deleteStorageGroups(sessionId, storageGroup));
    } catch (TException e) {
      if (reconnect()) {
        try {
          RpcUtils.verifySuccess(client.deleteStorageGroups(sessionId, storageGroup));
        } catch (TException e1) {
          throw new IoTDBConnectionException(e1);
        }
      } else {
        throw new IoTDBConnectionException("Fail to reconnect to server,"
            + " please check server status", e);
      }
    }
  }

  public void createTimeseries(String path, TSDataType dataType,
      TSEncoding encoding, CompressionType compressor)
      throws IoTDBConnectionException, StatementExecutionException {
    createTimeseries(path, dataType, encoding, compressor, null, null, null, null);
  }

  public void createTimeseries(String path, TSDataType dataType,
      TSEncoding encoding, CompressionType compressor, Map<String, String> props,
      Map<String, String> tags, Map<String, String> attributes, String measurementAlias)
      throws IoTDBConnectionException, StatementExecutionException {
    TSCreateTimeseriesReq request = new TSCreateTimeseriesReq();
    request.setSessionId(sessionId);
    request.setPath(path);
    request.setDataType(dataType.ordinal());
    request.setEncoding(encoding.ordinal());
    request.setCompressor(compressor.ordinal());
    request.setProps(props);
    request.setTags(tags);
    request.setAttributes(attributes);
    request.setMeasurementAlias(measurementAlias);

    try {
      RpcUtils.verifySuccess(client.createTimeseries(request));
    } catch (TException e) {
      if (reconnect()) {
        try {
          RpcUtils.verifySuccess(client.createTimeseries(request));
        } catch (TException e1) {
          throw new IoTDBConnectionException(e1);
        }
      } else {
        throw new IoTDBConnectionException("Fail to reconnect to server,"
            + " please check server status", e);
      }
    }
  }

  public void createMultiTimeseries(List<String> paths, List<TSDataType> dataTypes,
      List<TSEncoding> encodings, List<CompressionType> compressors,
      List<Map<String, String>> propsList, List<Map<String, String>> tagsList,
      List<Map<String, String>> attributesList, List<String> measurementAliasList)
      throws IoTDBConnectionException, BatchExecutionException {

    TSCreateMultiTimeseriesReq request = new TSCreateMultiTimeseriesReq();
    request.setSessionId(sessionId);
    request.setPaths(paths);

    List<Integer> dataTypeOrdinals = new ArrayList<>(paths.size());
    for (TSDataType dataType: dataTypes) {
      dataTypeOrdinals.add(dataType.ordinal());
    }
    request.setDataTypes(dataTypeOrdinals);

    List<Integer> encodingOrdinals = new ArrayList<>(paths.size());
    for (TSEncoding encoding: encodings) {
      encodingOrdinals.add(encoding.ordinal());
    }
    request.setEncodings(encodingOrdinals);

    List<Integer> compressionOrdinals = new ArrayList<>(paths.size());
    for (CompressionType compression: compressors) {
      compressionOrdinals.add(compression.ordinal());
    }
    request.setCompressors(compressionOrdinals);

    request.setPropsList(propsList);
    request.setTagsList(tagsList);
    request.setAttributesList(attributesList);
    request.setMeasurementAliasList(measurementAliasList);

    try {
      RpcUtils.verifySuccess(client.createMultiTimeseries(request).statusList);
    } catch (TException e) {
      if (reconnect()) {
        try {
          RpcUtils.verifySuccess(client.createMultiTimeseries(request).statusList);
        } catch (TException e1) {
          throw new IoTDBConnectionException(e1);
        }
      } else {
        throw new IoTDBConnectionException("Fail to reconnect to server,"
            + " please check server status", e);
      }
    }
  }

  public boolean checkTimeseriesExists(String path) throws IoTDBConnectionException {
    try {
      return executeQueryStatement(String.format("SHOW TIMESERIES %s", path)).hasNext();
    } catch (Exception e) {
      throw new IoTDBConnectionException(e);
    }
  }

  private synchronized String getTimeZone()
      throws StatementExecutionException, IoTDBConnectionException {
    if (zoneId != null) {
      return zoneId.toString();
    }

    TSGetTimeZoneResp resp;
    try {
      resp = client.getTimeZone(sessionId);
    } catch (TException e) {
      throw new IoTDBConnectionException(e);
    }
    RpcUtils.verifySuccess(resp.getStatus());
    return resp.getTimeZone();
  }

  private synchronized void setTimeZone(String zoneId)
      throws StatementExecutionException, IoTDBConnectionException {
    TSSetTimeZoneReq req = new TSSetTimeZoneReq(sessionId, zoneId);
    TSStatus resp;
    try {
      resp = client.setTimeZone(req);
    } catch (TException e) {
      throw new IoTDBConnectionException(e);
    }
    RpcUtils.verifySuccess(resp);
    this.zoneId = ZoneId.of(zoneId);
  }


  /**
   * execure query sql
   *
   * @param sql query statement
   * @return result set
   */
  public SessionDataSet executeQueryStatement(String sql)
      throws StatementExecutionException, IoTDBConnectionException {

    TSExecuteStatementReq execReq = new TSExecuteStatementReq(sessionId, sql, statementId);

    execReq.setFetchSize(fetchSize);
    TSExecuteStatementResp execResp;
    try {
      execResp = client.executeQueryStatement(execReq);
    } catch (TException e) {
      if (reconnect()) {
        try {
          execResp = client.executeQueryStatement(execReq);
        } catch (TException e1) {
          throw new IoTDBConnectionException(e1);
        }
      } else {
        throw new IoTDBConnectionException("Fail to reconnect to server,"
            + " please check server status", e);
      }
    }
    RpcUtils.verifySuccess(execResp.getStatus());
    return new SessionDataSet(sql, execResp.getColumns(), execResp.getDataTypeList(), execResp.columnNameIndexMap,
        execResp.getQueryId(), client, sessionId, execResp.queryDataSet, execResp.isIgnoreTimeStamp());
  }

  /**
   * execute non query statement
   *
   * @param sql non query statement
   */
  public void executeNonQueryStatement(String sql)
      throws IoTDBConnectionException, StatementExecutionException {
    TSExecuteStatementReq execReq = new TSExecuteStatementReq(sessionId, sql, statementId);
    try {
      RpcUtils.verifySuccess(client.executeUpdateStatement(execReq).getStatus());
    } catch (TException e) {
      if (reconnect()) {
        try {
          RpcUtils.verifySuccess(client.executeUpdateStatement(execReq).getStatus());
        } catch (TException e1) {
          throw new IoTDBConnectionException(e1);
        }
      } else {
        throw new IoTDBConnectionException("Fail to reconnect to server,"
            + " please check server status", e);
      }
    }
  }

  /**
   * check whether the batch has been sorted
   *
   * @return whether the batch has been sorted
   */
  private boolean checkSorted(Tablet tablet) {
    for (int i = 1; i < tablet.rowSize; i++) {
      if (tablet.timestamps[i] < tablet.timestamps[i - 1]) {
        return false;
      }
    }

    return true;
  }

  public void sortTablet(Tablet tablet) {
    /*
     * following part of code sort the batch data by time,
     * so we can insert continuous data in value list to get a better performance
     */
    // sort to get index, and use index to sort value list
    Integer[] index = new Integer[tablet.rowSize];
    for (int i = 0; i < tablet.rowSize; i++) {
      index[i] = i;
    }
    Arrays.sort(index, Comparator.comparingLong(o -> tablet.timestamps[o]));
    Arrays.sort(tablet.timestamps, 0, tablet.rowSize);
    for (int i = 0; i < tablet.getSchemas().size(); i++) {
      tablet.values[i] =
          sortList(tablet.values[i], tablet.getSchemas().get(i).getType(), index);
    }
  }

  /**
   * sort value list by index
   *
   * @param valueList value list
   * @param dataType  data type
   * @param index     index
   * @return sorted list
   */
  private Object sortList(Object valueList, TSDataType dataType, Integer[] index) {
    switch (dataType) {
      case BOOLEAN:
        boolean[] boolValues = (boolean[]) valueList;
        boolean[] sortedValues = new boolean[boolValues.length];
        for (int i = 0; i < index.length; i++) {
          sortedValues[i] = boolValues[index[i]];
        }
        return sortedValues;
      case INT32:
        int[] intValues = (int[]) valueList;
        int[] sortedIntValues = new int[intValues.length];
        for (int i = 0; i < index.length; i++) {
          sortedIntValues[i] = intValues[index[i]];
        }
        return sortedIntValues;
      case INT64:
        long[] longValues = (long[]) valueList;
        long[] sortedLongValues = new long[longValues.length];
        for (int i = 0; i < index.length; i++) {
          sortedLongValues[i] = longValues[index[i]];
        }
        return sortedLongValues;
      case FLOAT:
        float[] floatValues = (float[]) valueList;
        float[] sortedFloatValues = new float[floatValues.length];
        for (int i = 0; i < index.length; i++) {
          sortedFloatValues[i] = floatValues[index[i]];
        }
        return sortedFloatValues;
      case DOUBLE:
        double[] doubleValues = (double[]) valueList;
        double[] sortedDoubleValues = new double[doubleValues.length];
        for (int i = 0; i < index.length; i++) {
          sortedDoubleValues[i] = doubleValues[index[i]];
        }
        return sortedDoubleValues;
      case TEXT:
        Binary[] binaryValues = (Binary[]) valueList;
        Binary[] sortedBinaryValues = new Binary[binaryValues.length];
        for (int i = 0; i < index.length; i++) {
          sortedBinaryValues[i] = binaryValues[index[i]];
        }
        return sortedBinaryValues;
      default:
        throw new UnSupportedDataTypeException("Unsupported data type:" + dataType);
    }
  }

}<|MERGE_RESOLUTION|>--- conflicted
+++ resolved
@@ -123,10 +123,7 @@
     this.enableRPCCompression = enableRPCCompression;
     this.connectionTimeoutInMs = connectionTimeoutInMs;
     transport = new TFastFramedTransport(new TSocket(host, port, connectionTimeoutInMs));
-<<<<<<< HEAD
-=======
-
->>>>>>> 780b426c
+
     if (!transport.isOpen()) {
       try {
         transport.open();
