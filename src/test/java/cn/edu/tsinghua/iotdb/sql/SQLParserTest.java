package cn.edu.tsinghua.iotdb.sql;

import cn.edu.tsinghua.iotdb.sql.parse.ASTNode;
import cn.edu.tsinghua.iotdb.sql.parse.Node;
import cn.edu.tsinghua.iotdb.sql.parse.ParseException;
import cn.edu.tsinghua.iotdb.sql.parse.ParseUtils;
import org.antlr.runtime.RecognitionException;
import org.junit.Test;

import java.util.ArrayList;
import java.util.Arrays;
import java.util.Collections;

import static org.junit.Assert.assertEquals;


public class SQLParserTest {

	// Records Operations
    @Test
    public void createTimeseries() throws ParseException {
        // template for test case
        ArrayList<String> ans = new ArrayList<>(Arrays.asList("TOK_CREATE", "TOK_TIMESERIES","TOK_PATH" ,"TOK_ROOT", "laptop",
                "d0", "s2", "TOK_WITH", "TOK_DATATYPE", "FLOAT", "TOK_ENCODING", "RLE", "TOK_CLAUSE", "freq_encoding",
                "DFT", "TOK_CLAUSE", "write_main_freq", "true", "TOK_CLAUSE", "dft_pack_length", "300", "TOK_CLAUSE",
                "dft_rate", "0.4", "TOK_CLAUSE", "write_encoding", "False"));
        ArrayList<String> rec = new ArrayList<>();
        ASTNode astTree = ParseGenerator.generateAST("create timeseries root.laptop.d0.s2 with datatype=FLOAT" +
                ",encoding=RLE,freq_encoding=DFT,write_main_freq=true,dft_pack_length=300,dft_rate=0.4,write_encoding=False");
        astTree = ParseUtils.findRootNonNullToken(astTree);
        recursivePrintSon(astTree, rec);

        int i = 0;
        while (i <= rec.size() - 1) {
            assertEquals(rec.get(i), ans.get(i));
            i++;
        }
    }    
    
    @Test
    public void createTimeseries2() throws ParseException {
        // template for test case
        ArrayList<String> ans = new ArrayList<>(Arrays.asList("TOK_CREATE", "TOK_TIMESERIES","TOK_PATH" , "TOK_ROOT", "laptop",
                "d1", "s1", "TOK_WITH", "TOK_DATATYPE", "INT64", "TOK_ENCODING", "rle"));
        ArrayList<String> rec = new ArrayList<>();
        ASTNode astTree = ParseGenerator.generateAST("create timeseries root.laptop.d1.s1 with datatype=INT64,encoding=rle");
        astTree = ParseUtils.findRootNonNullToken(astTree);
        recursivePrintSon(astTree, rec);

        int i = 0;
        while (i <= rec.size() - 1) {
            assertEquals(rec.get(i), ans.get(i));
            i++;
        }
    }

    @Test
    public void setStorageGroup() throws ParseException {
        // template for test case
        ArrayList<String> ans = new ArrayList<>(Arrays.asList("TOK_SET", "TOK_STORAGEGROUP", "TOK_PATH","TOK_ROOT", "a", "b","c"));
        ArrayList<String> rec = new ArrayList<>();
        ASTNode astTree = ParseGenerator.generateAST("set storage group to root.a.b.c");
        astTree = ParseUtils.findRootNonNullToken(astTree);
        recursivePrintSon(astTree, rec);

        int i = 0;
        while (i <= rec.size() - 1) {
            assertEquals(rec.get(i), ans.get(i));
            i++;
        }
    }
    
    @Test
    public void multiInsert() throws ParseException {
        // template for test case
        ArrayList<String> ans = new ArrayList<>(Arrays.asList("TOK_INSERT", "TOK_PATH","TOK_ROOT", "vehicle", "d0",
                "TOK_MULT_IDENTIFIER", "TOK_TIME", "s0","s1", "s2", "TOK_MULT_VALUE", "12345678", "-1011.666", "'da#$%fa'", "FALSE", "True"));
        ArrayList<String> rec = new ArrayList<>();
        ASTNode astTree = ParseGenerator.generateAST("insert into root.vehicle.d0 (timestamp, s0, s1, s2)  values(12345678 , -1011.666, 'da#$%fa', FALSE, True)");
        astTree = ParseUtils.findRootNonNullToken(astTree);
        recursivePrintSon(astTree, rec);

        int i = 0;
        while (i <= rec.size() - 1) {
            assertEquals(rec.get(i), ans.get(i));
            i++;
        }
    }
    
    @Test
    public void multiInsert2() throws ParseException {
        // template for test case
        ArrayList<String> ans = new ArrayList<>(Arrays.asList("TOK_INSERT", "TOK_PATH","TOK_ROOT", "vehicle", "d0",
                "TOK_MULT_IDENTIFIER", "TOK_TIME", "s0","s1" ,"TOK_MULT_VALUE","TOK_DATETIME" ,"now", "-1011.666", "1231"));
        ArrayList<String> rec = new ArrayList<>();
        ASTNode astTree = ParseGenerator.generateAST("insert into root.vehicle.d0 (timestamp, s0, s1)  values(now() , -1011.666, 1231)");
        astTree = ParseUtils.findRootNonNullToken(astTree);
        recursivePrintSon(astTree, rec);

        int i = 0;
        while (i <= rec.size() - 1) {
            assertEquals(rec.get(i), ans.get(i));
            i++;
        }
    }    
  
    @Test
    public void multiInsert3() throws ParseException {
        // template for test case
        ArrayList<String> ans = new ArrayList<>(Arrays.asList("TOK_INSERT", "TOK_PATH","TOK_ROOT", "vehicle", "d0",
                "TOK_MULT_IDENTIFIER", "TOK_TIME", "s0","s1" ,"TOK_MULT_VALUE","TOK_DATETIME" ,"2016-02-01 11:12:35", "-1011.666", "1231"));
        ArrayList<String> rec = new ArrayList<>();
        ASTNode astTree = ParseGenerator.generateAST("insert into root.vehicle.d0 (timestamp, s0, s1)  values(2016-02-01 11:12:35, -1011.666, 1231)");
        astTree = ParseUtils.findRootNonNullToken(astTree);
        recursivePrintSon(astTree, rec);

        int i = 0;
        while (i <= rec.size() - 1) {
            assertEquals(rec.get(i), ans.get(i));
            i++;
        }
    }  
    
    @Test
    public void updateValueWithTimeFilter1() throws ParseException {
        // template for test case
        ArrayList<String> ans = new ArrayList<>(Arrays.asList(
        		"TOK_UPDATE", "TOK_PATH", "TOK_ROOT", "laptop", 
        		"TOK_VALUE", "TOK_PATH", "d1", "s1", "-33000",
        		"TOK_VALUE", "TOK_PATH", "mac", "d1", "s2", "'string'",
        		"TOK_WHERE", "=", "TOK_PATH", "TOK_ROOT", "laptop", "d1", "s2", "TRUE"));
        ArrayList<String> rec = new ArrayList<>();
        ASTNode astTree = ParseGenerator.generateAST("UPDATE root.laptop SET d1.s1 = -33000, mac.d1.s2 = 'string' WHERE root.laptop.d1.s2 = TRUE");
        astTree = ParseUtils.findRootNonNullToken(astTree);
        recursivePrintSon(astTree, rec);

        int i = 0;
        while (i <= rec.size() - 1) {
            assertEquals(rec.get(i), ans.get(i));
            i++;
        }
    }

    @Test
    public void updateValueWithTimeFilter2() throws ParseException {
        // template for test case
        ArrayList<String> ans = new ArrayList<>(Arrays.asList(
        		"TOK_UPDATE", "TOK_PATH", "TOK_ROOT", "laptop", "*",
        		"TOK_VALUE", "TOK_PATH", "d1", "s1", "-33000",
        		"TOK_VALUE", "TOK_PATH", "mac", "d1", "s2", "'string'",
        		"TOK_WHERE", "<", "TOK_PATH", "time", "100"));
        ArrayList<String> rec = new ArrayList<>();
        ASTNode astTree = ParseGenerator.generateAST("UPDATE root.laptop.* SET d1.s1 = -33000, mac.d1.s2 = 'string' WHERE time < 100");
        astTree = ParseUtils.findRootNonNullToken(astTree);
        recursivePrintSon(astTree, rec);

        int i = 0;
        while (i <= rec.size() - 1) {
            assertEquals(rec.get(i), ans.get(i));
            i++;
        }
    }
    
    @Test
    public void updateValueWithTimeFilter3() throws ParseException {
        // template for test case
        ArrayList<String> ans = new ArrayList<>(Arrays.asList(
        		"TOK_UPDATE", "TOK_PATH", "TOK_ROOT", "laptop", 
        		"TOK_VALUE", "TOK_PATH", "d1", "s1", "-33.54",
        		"TOK_VALUE", "TOK_PATH", "mac", "d1", "s2", "FALSE",
        		"TOK_WHERE", "not", "=", "TOK_PATH", "d1", "s2", "TRUE"));
        ArrayList<String> rec = new ArrayList<>();
        ASTNode astTree = ParseGenerator.generateAST("UPDATE root.laptop SET d1.s1 = -33.54, mac.d1.s2 = FALSE WHERE not(d1.s2 = TRUE)");
        astTree = ParseUtils.findRootNonNullToken(astTree);
        recursivePrintSon(astTree, rec);

        int i = 0;
        while (i <= rec.size() - 1) {
            assertEquals(rec.get(i), ans.get(i));
            i++;
        }
    }
    
    @Test
    public void updateValueWithTimeFilter4() throws ParseException {
        // template for test case
        ArrayList<String> ans = new ArrayList<>(Arrays.asList(
        		"TOK_UPDATE", "TOK_PATH", "TOK_ROOT", "laptop", 
        		"TOK_VALUE", "TOK_PATH", "d1", "s1", "-33.54",
        		"TOK_VALUE", "TOK_PATH", "mac", "d1", "s2", "FALSE",
        		"TOK_WHERE", "and", "not", "<=", "TOK_PATH",  "time", "1", "=", "TOK_PATH", "d1", "s2", "TRUE"));
        ArrayList<String> rec = new ArrayList<>();
        ASTNode astTree = ParseGenerator.generateAST("UPDATE root.laptop SET d1.s1 = -33.54, mac.d1.s2 = FALSE WHERE not(time <= 1) and  d1.s2 = TRUE");
        astTree = ParseUtils.findRootNonNullToken(astTree);
        recursivePrintSon(astTree, rec);

        int i = 0;
        while (i <= rec.size() - 1) {
            assertEquals(rec.get(i), ans.get(i));
            i++;
        }    }
    
    @Test
    public void delete() throws ParseException {
        // template for test case
        ArrayList<String> ans = new ArrayList<>(Arrays.asList("TOK_DELETE", "TOK_PATH", "d1", "s1", "TOK_WHERE", "<",
                "TOK_PATH", "time", "TOK_DATETIME", "2016-11-16 16:22:33+08:00"));
        ArrayList<String> rec = new ArrayList<>();
        ASTNode astTree = ParseGenerator.generateAST("delete from d1.s1 where time < 2016-11-16 16:22:33+08:00");
        astTree = ParseUtils.findRootNonNullToken(astTree);
        recursivePrintSon(astTree, rec);

        int i = 0;
        while (i <= rec.size() - 1) {
            assertEquals(rec.get(i), ans.get(i));
            i++;
        }
    }    
        
    @Test
    public void delete2() throws ParseException {
        // template for test case
        ArrayList<String> ans = new ArrayList<>(Arrays.asList("TOK_DELETE", "TOK_PATH", "d1", "s1", "TOK_WHERE", "<",
                "TOK_PATH", "time", "TOK_DATETIME", "now"));
        ArrayList<String> rec = new ArrayList<>();
        ASTNode astTree = ParseGenerator.generateAST("delete from d1.s1 where time < now()");
        astTree = ParseUtils.findRootNonNullToken(astTree);
        recursivePrintSon(astTree, rec);

        int i = 0;
        while (i <= rec.size() - 1) {
            assertEquals(rec.get(i), ans.get(i));
            i++;
        }
    }   
  
    @Test
    public void delete3() throws ParseException {
        // template for test case
        ArrayList<String> ans = new ArrayList<>(Arrays.asList("TOK_DELETE", "TOK_PATH", "d1", "s1", "TOK_WHERE", "<",
                "TOK_PATH", "time",  "12345678909876"));
        ArrayList<String> rec = new ArrayList<>();
        ASTNode astTree = ParseGenerator.generateAST("delete from d1.s1 where time < 12345678909876");
        astTree = ParseUtils.findRootNonNullToken(astTree);
        recursivePrintSon(astTree, rec);

        int i = 0;
        while (i <= rec.size() - 1) {
            assertEquals(rec.get(i), ans.get(i));
            i++;
        }
    }  

    @Test
    public void delete4() throws ParseException {
        // template for test case
        ArrayList<String> ans = new ArrayList<>(Arrays.asList("TOK_DELETE", "TOK_PATH", "d1", "s1", "TOK_PATH", "d2", "s3", "TOK_WHERE", "<",
                "TOK_PATH", "time", "TOK_DATETIME", "now"));
        ArrayList<String> rec = new ArrayList<>();
        ASTNode astTree = ParseGenerator.generateAST("delete from d1.s1,d2.s3 where time < now()");
        astTree = ParseUtils.findRootNonNullToken(astTree);
        recursivePrintSon(astTree, rec);

        int i = 0;
        while (i <= rec.size() - 1) {
            assertEquals(rec.get(i), ans.get(i));
            i++;
        }
    }  
    
    @Test
    public void delete5() throws ParseException {
        // template for test case
        ArrayList<String> ans = new ArrayList<>(Arrays.asList("TOK_DELETE", 
        		"TOK_PATH", "d1", "*", 
        		"TOK_PATH", "*", "s2", "TOK_WHERE", 
        		"!", "<", "TOK_PATH", "time", "123456"));
        ArrayList<String> rec = new ArrayList<>();
        ASTNode astTree = ParseGenerator.generateAST("delete from d1.*,*.s2 where !(time < 123456)");
        astTree = ParseUtils.findRootNonNullToken(astTree);
        recursivePrintSon(astTree, rec);

        int i = 0;
        while (i <= rec.size() - 1) {
            assertEquals(rec.get(i), ans.get(i));
            i++;
        }
    }  
    
//    @Test
//    public void loadData() throws ParseException{
//        // template for test case
//        ArrayList<String> ans = new ArrayList<>(Arrays.asList("TOK_LOAD", "'/user/data/input.csv'", "root", "laptop", "d1", "s1"));
//        ArrayList<String> rec = new ArrayList<>();
//        ASTNode astTree = ParseGenerator.generateAST("LOAD TIMESERIES '/user/data/input.csv' root.laptop.d1.s1");
//        astTree = ParseUtils.findRootNonNullToken(astTree);
//        recursivePrintSon(astTree, rec);
//
//        int i = 0;
//        while (i <= rec.size() - 1) {
//            assertEquals(rec.get(i), ans.get(i));
//            i++;
//        }
//    }
    
    @Test
    public void deleteTimeseires1() throws ParseException, RecognitionException {
        // template for test case
        ArrayList<String> ans = new ArrayList<>(Arrays.asList("TOK_DELETE", "TOK_TIMESERIES", 
        		"TOK_PATH", "TOK_ROOT", "dt", "a", "b", "d1", "s1"));
        ArrayList<String> rec = new ArrayList<>();
        ASTNode astTree = ParseGenerator.generateAST("delete timeseries root.dt.a.b.d1.s1");
        astTree = ParseUtils.findRootNonNullToken(astTree);
        recursivePrintSon(astTree, rec);

        int i = 0;
        while (i <= rec.size() - 1) {
            assertEquals(rec.get(i), ans.get(i));
            i++;
        }
    }

    @Test
    public void deleteTimeseires2() throws ParseException, RecognitionException {
        // template for test case
        ArrayList<String> ans = new ArrayList<>(Arrays.asList("TOK_DELETE", "TOK_TIMESERIES", 
        		"TOK_PATH", "TOK_ROOT", "*"));
        ArrayList<String> rec = new ArrayList<>();
        ASTNode astTree = ParseGenerator.generateAST("delete timeseries root.*");
        astTree = ParseUtils.findRootNonNullToken(astTree);
        recursivePrintSon(astTree, rec);

        int i = 0;
        while (i <= rec.size() - 1) {
            assertEquals(rec.get(i), ans.get(i));
            i++;
        }
    }
    
    @Test
    public void deleteTimeseires3() throws ParseException, RecognitionException {
        // template for test case
        ArrayList<String> ans = new ArrayList<>(Arrays.asList("TOK_DELETE", "TOK_TIMESERIES", 
        		"TOK_PATH", "TOK_ROOT", "dt", "a", "b",
        		"TOK_PATH", "TOK_ROOT", "*"));
        ArrayList<String> rec = new ArrayList<>();
        ASTNode astTree = ParseGenerator.generateAST("delete timeseries root.dt.a.b,root.*");
        astTree = ParseUtils.findRootNonNullToken(astTree);
        recursivePrintSon(astTree, rec);

        int i = 0;
        while (i <= rec.size() - 1) {
            assertEquals(rec.get(i), ans.get(i));
            i++;
        }
    }
    
    @Test
    public void query1() throws ParseException, RecognitionException {
        // template for test case
        ArrayList<String> ans = new ArrayList<>(Arrays.asList("TOK_QUERY", "TOK_SELECT", 
        		"TOK_PATH", "device_1", "sensor_1", 
        		"TOK_PATH", "device_2", "sensor_2",
                "TOK_FROM", "TOK_PATH", "TOK_ROOT", "vehicle", 
                "TOK_WHERE", "and", 
<<<<<<< HEAD
                "<", "TOK_PATH", "TOK_ROOT", "laptop", "device_1", "sensor_1", "2000",
                ">", "TOK_PATH", "TOK_ROOT", "laptop", "device_2", "sensor_2", "1000"));
=======
                "not", "<", "TOK_PATH", "root", "laptop", "device_1", "sensor_1", "2000",
                ">", "TOK_PATH", "root", "laptop", "device_2", "sensor_2", "1000"));
>>>>>>> 6172d86c
        ArrayList<String> rec = new ArrayList<>();
        ASTNode astTree = ParseGenerator.generateAST("SELECT device_1.sensor_1,device_2.sensor_2 FROM root.vehicle WHERE not(root.laptop.device_1.sensor_1 < 2000) and root.laptop.device_2.sensor_2 > 1000");
        astTree = ParseUtils.findRootNonNullToken(astTree);
        recursivePrintSon(astTree, rec);

        int i = 0;
        while (i <= rec.size() - 1) {
            assertEquals(rec.get(i), ans.get(i));
            i++;
        }
    }    
    
    @Test
    public void query2() throws ParseException, RecognitionException {
        // template for test case
        ArrayList<String> ans = new ArrayList<>(Arrays.asList("TOK_QUERY", "TOK_SELECT", 
        		"TOK_PATH", "device_1", "sensor_1", 
        		"TOK_PATH", "device_2", "sensor_2",
<<<<<<< HEAD
                "TOK_FROM", "TOK_PATH","TOK_ROOT", "vehicle", 
                "TOK_WHERE", "or", 
                "<", "TOK_PATH", "TOK_ROOT", "laptop", "device_1", "sensor_1", "-2.2E10",
=======
                "TOK_FROM", "TOK_PATH", "root", "vehicle", 
                "TOK_WHERE", "&&", 
                "<", "TOK_PATH", "root", "laptop", "device_1", "sensor_1", "-2.2E10",
>>>>>>> 6172d86c
                ">", "TOK_PATH", "time", "TOK_DATETIME" ,"now"));
        ArrayList<String> rec = new ArrayList<>();
        ASTNode astTree = ParseGenerator.generateAST("SELECT device_1.sensor_1,device_2.sensor_2 FROM root.vehicle WHERE root.laptop.device_1.sensor_1 < -2.2E10 && time > now()");
        astTree = ParseUtils.findRootNonNullToken(astTree);
        recursivePrintSon(astTree, rec);

        int i = 0;
        while (i <= rec.size() - 1) {
            assertEquals(rec.get(i), ans.get(i));
            i++;
        }
    }  
    
    @Test
    public void query3() throws ParseException, RecognitionException {
        // template for test case
        ArrayList<String> ans = new ArrayList<>(Arrays.asList("TOK_QUERY", "TOK_SELECT", 
        		"TOK_PATH", "device_1", "sensor_1", 
        		"TOK_PATH", "device_2", "sensor_2",
<<<<<<< HEAD
                "TOK_FROM", "TOK_PATH", "TOK_ROOT", "vehicle", 
                "TOK_WHERE", "or", 
                "<", "TOK_PATH", "device_2", "sensor_2", "1234567",
                ">", "TOK_PATH", "time", "TOK_DATETIME" ,"2017-6-2T12:00:12+07:00"));
        ArrayList<String> rec = new ArrayList<>();
        ASTNode astTree = ParseGenerator.generateAST("SELECT device_1.sensor_1,device_2.sensor_2 FROM root.vehicle WHERE device_2.sensor_2 < 1234567 or time > 2017-6-2T12:00:12+07:00");
=======
                "TOK_FROM", "TOK_PATH", "root", "vehicle", 
                "TOK_WHERE", "&", 
                "<", "TOK_PATH", "time", "1234567",
                ">", "TOK_PATH", "time", "TOK_DATETIME" ,"2017-6-2T12:00:12+07:00"));
        ArrayList<String> rec = new ArrayList<>();
        ASTNode astTree = ParseGenerator.generateAST("SELECT device_1.sensor_1,device_2.sensor_2 FROM root.vehicle WHERE time < 1234567 & time > 2017-6-2T12:00:12+07:00");
>>>>>>> 6172d86c
        astTree = ParseUtils.findRootNonNullToken(astTree);
        recursivePrintSon(astTree, rec);

        int i = 0;
        while (i <= rec.size() - 1) {
            assertEquals(rec.get(i), ans.get(i));
            i++;
        }
    }  
    
    @Test
    public void query4() throws ParseException {
        // template for test case
        ArrayList<String> ans = new ArrayList<>(Arrays.asList("TOK_QUERY", "TOK_SELECT", 
        		"TOK_PATH", "*", 
<<<<<<< HEAD
                "TOK_FROM", "TOK_PATH", "TOK_ROOT", "vehicle", 
                "TOK_WHERE", "or", 
=======
                "TOK_FROM", "TOK_PATH", "root", "vehicle", 
                "TOK_WHERE", "||", 
>>>>>>> 6172d86c
                "<", "TOK_PATH", "time", "1234567",
                ">", "TOK_PATH", "time", "TOK_DATETIME" ,"2017-6-2T12:00:12+07:00"));
        ArrayList<String> rec = new ArrayList<>();
        ASTNode astTree = ParseGenerator.generateAST("SELECT * FROM root.vehicle WHERE time < 1234567 || time > 2017-6-2T12:00:12+07:00");
        astTree = ParseUtils.findRootNonNullToken(astTree);
        recursivePrintSon(astTree, rec);

        int i = 0;
        while (i <= rec.size() - 1) {
            assertEquals(rec.get(i), ans.get(i));
            i++;
        }
    }  
    
    @Test
    public void aggregation1() throws ParseException, RecognitionException {
        // template for test case
        ArrayList<String> ans = new ArrayList<>(Arrays.asList(
        		"TOK_QUERY", "TOK_SELECT", 
        		"TOK_PATH", "TOK_CLUSTER", "TOK_PATH", "s1", "count",
        		"TOK_PATH", "TOK_CLUSTER", "TOK_PATH", "s2", "max_time",
        		"TOK_FROM", "TOK_PATH", "TOK_ROOT", "vehicle", "d1",
        		"TOK_WHERE", "and", 
        		"<", "TOK_PATH", "TOK_ROOT", "vehicle", "d1", "s1", "0.32e6",
        		"<=", "TOK_PATH", "time", "TOK_DATETIME", "now"));
        ArrayList<String> rec = new ArrayList<>();
        ASTNode astTree = ParseGenerator.generateAST("select count(s1),max_time(s2) from root.vehicle.d1 where root.vehicle.d1.s1 < 0.32e6 and time <= now()");
        astTree = ParseUtils.findRootNonNullToken(astTree);
        recursivePrintSon(astTree, rec);

        int i = 0;
        while (i <= rec.size() - 1) {
            assertEquals(rec.get(i), ans.get(i));
            i++;
        }
    }

    @Test
    public void aggregation2() throws ParseException, RecognitionException {
        // template for test case
        ArrayList<String> ans = new ArrayList<>(Arrays.asList(
        		"TOK_QUERY", "TOK_SELECT",
        		"TOK_PATH", "TOK_CLUSTER", "TOK_PATH", "s2", "sum",
        		"TOK_FROM", "TOK_PATH", "TOK_ROOT", "vehicle", "d1",
        		"TOK_WHERE", "or", 
        		"<", "TOK_PATH", "s1", "2000",
        		">=", "TOK_PATH", "time", "1234567"));
        ArrayList<String> rec = new ArrayList<>();
        ASTNode astTree = ParseGenerator.generateAST("select sum(s2) FROM root.vehicle.d1 WHERE s1 < 2000 or time >= 1234567");
        astTree = ParseUtils.findRootNonNullToken(astTree);
        recursivePrintSon(astTree, rec);

        int i = 0;
        while (i <= rec.size() - 1) {
            assertEquals(rec.get(i), ans.get(i));
            i++;
        }
    }

    @Test
    public void aggregation3() throws ParseException, RecognitionException {
        // template for test case
        ArrayList<String> ans = new ArrayList<>(Arrays.asList(
        		"TOK_QUERY", "TOK_SELECT",
        		"TOK_PATH", "s1", 
           	"TOK_PATH", "TOK_CLUSTER", "TOK_PATH", "s2", "sum",
<<<<<<< HEAD
        		"TOK_FROM", "TOK_PATH", "TOK_ROOT", "vehicle", "d1",
        		"TOK_WHERE", "or", 
        		"<", "TOK_PATH", "TOK_ROOT", "vehicle", "d1", "s1", "2000",
=======
        		"TOK_FROM", "TOK_PATH", "root", "vehicle", "d1",
        		"TOK_WHERE", "|", 
        		"<", "TOK_PATH", "root", "vehicle", "d1", "s1", "2000",
>>>>>>> 6172d86c
        		">=", "TOK_PATH", "time", "1234567"));
        ArrayList<String> rec = new ArrayList<>();
        ASTNode astTree = ParseGenerator.generateAST("select s1,sum(s2) FROM root.vehicle.d1 WHERE root.vehicle.d1.s1 < 2000 | time >= 1234567");
        astTree = ParseUtils.findRootNonNullToken(astTree);
        recursivePrintSon(astTree, rec);

        int i = 0;
        while (i <= rec.size() - 1) {
            assertEquals(rec.get(i), ans.get(i));
            i++;
        }
    }    
    
    
    // Authority Operation
    @Test
    public void createUser() throws ParseException {
        // template for test case
        ArrayList<String> ans = new ArrayList<>(Arrays.asList("TOK_CREATE", "TOK_USER", "myname", "TOK_PASSWORD", "mypwd"));
        ArrayList<String> rec = new ArrayList<>();
        ASTNode astTree = ParseGenerator.generateAST("create user myname mypwd");
        astTree = ParseUtils.findRootNonNullToken(astTree);
        recursivePrintSon(astTree, rec);

        int i = 0;
        while (i <= rec.size() - 1) {
            assertEquals(rec.get(i), ans.get(i));
            i++;
        }
    }

    @Test
    public void dropUser() throws ParseException {
        // template for test case
        ArrayList<String> ans = new ArrayList<>(Arrays.asList("TOK_DROP", "TOK_USER", "myname"));
        ArrayList<String> rec = new ArrayList<>();
        ASTNode astTree = ParseGenerator.generateAST("drop user myname");
        astTree = ParseUtils.findRootNonNullToken(astTree);
        recursivePrintSon(astTree, rec);

        int i = 0;
        while (i <= rec.size() - 1) {
            assertEquals(rec.get(i), ans.get(i));
            i++;
        }
    }

    @Test
    public void updatePassword() throws ParseException {
        // template for test case
        ArrayList<String> ans = new ArrayList<>(Arrays.asList("TOK_UPDATE", "TOK_UPDATE_PSWD", "myname", "newpassword"));
        ArrayList<String> rec = new ArrayList<>();
        ASTNode astTree = ParseGenerator.generateAST("update user myname set password newpassword");
        astTree = ParseUtils.findRootNonNullToken(astTree);
        recursivePrintSon(astTree, rec);

        int i = 0;
        while (i <= rec.size() - 1) {
            assertEquals(rec.get(i), ans.get(i));
            i++;
        }
    }
    
    @Test
    public void createRole() throws ParseException {
        // template for test case
        ArrayList<String> ans = new ArrayList<>(Arrays.asList("TOK_CREATE", "TOK_ROLE", "admin"));
        ArrayList<String> rec = new ArrayList<>();
        ASTNode astTree = ParseGenerator.generateAST("create role admin");
        astTree = ParseUtils.findRootNonNullToken(astTree);
        recursivePrintSon(astTree, rec);

        int i = 0;
        while (i <= rec.size() - 1) {
            assertEquals(rec.get(i), ans.get(i));
            i++;
        }
    }

    @Test
    public void dropRole() throws ParseException {
        // template for test case
        ArrayList<String> ans = new ArrayList<>(Arrays.asList("TOK_DROP", "TOK_ROLE", "admin"));
        ArrayList<String> rec = new ArrayList<>();
        ASTNode astTree = ParseGenerator.generateAST("drop role admin");
        astTree = ParseUtils.findRootNonNullToken(astTree);
        recursivePrintSon(astTree, rec);

        int i = 0;
        while (i <= rec.size() - 1) {
            assertEquals(rec.get(i), ans.get(i));
            i++;
        }
    }
    
    @Test
    public void grantUser() throws ParseException {
        // template for test case
        ArrayList<String> ans = new ArrayList<>(Arrays.asList("TOK_GRANT", "TOK_USER", "myusername", "TOK_PRIVILEGES", "'create'", "'delete'","TOK_PATH","TOK_ROOT", "laptop", "d1", "s1"));
        ArrayList<String> rec = new ArrayList<>();
        ASTNode astTree = ParseGenerator.generateAST("grant user myusername privileges 'create','delete' on root.laptop.d1.s1");
        astTree = ParseUtils.findRootNonNullToken(astTree);
        recursivePrintSon(astTree, rec);

        int i = 0;
        while (i <= rec.size() - 1) {
            assertEquals(rec.get(i), ans.get(i));
            i++;
        }
    }
    
    @Test
    public void grantRole() throws ParseException {
        // template for test case
        ArrayList<String> ans = new ArrayList<>(Arrays.asList("TOK_GRANT", "TOK_ROLE", "admin", "TOK_PRIVILEGES", "'create'", "'delete'","TOK_PATH","TOK_ROOT", "laptop", "d1", "s1"));
        ArrayList<String> rec = new ArrayList<>();
        ASTNode astTree = ParseGenerator.generateAST("grant role admin privileges 'create','delete' on root.laptop.d1.s1");
        astTree = ParseUtils.findRootNonNullToken(astTree);
        recursivePrintSon(astTree, rec);

        int i = 0;
        while (i <= rec.size() - 1) {
            assertEquals(rec.get(i), ans.get(i));
            i++;
        }
    }
    
    @Test
    public void revokeUser() throws ParseException {
        // template for test case
        ArrayList<String> ans = new ArrayList<>(Arrays.asList("TOK_REVOKE", "TOK_USER", "myusername", "TOK_PRIVILEGES", "'create'", "'delete'","TOK_PATH","TOK_ROOT", "laptop", "d1", "s1"));
        ArrayList<String> rec = new ArrayList<>();
        ASTNode astTree = ParseGenerator.generateAST("revoke user myusername privileges 'create','delete' on root.laptop.d1.s1");
        astTree = ParseUtils.findRootNonNullToken(astTree);
        recursivePrintSon(astTree, rec);

        int i = 0;
        while (i <= rec.size() - 1) {
            assertEquals(rec.get(i), ans.get(i));
            i++;
        }
    }
    
    @Test
    public void revokeRole() throws ParseException {
        // template for test case
        ArrayList<String> ans = new ArrayList<>(Arrays.asList("TOK_REVOKE", "TOK_ROLE", "admin", "TOK_PRIVILEGES", "'create'", "'delete'", "TOK_PATH", "TOK_ROOT", "laptop", "d1", "s1"));
        ArrayList<String> rec = new ArrayList<>();
        ASTNode astTree = ParseGenerator.generateAST("revoke role admin privileges 'create','delete' on root.laptop.d1.s1");
        astTree = ParseUtils.findRootNonNullToken(astTree);
        recursivePrintSon(astTree, rec);

        int i = 0;
        while (i <= rec.size() - 1) {
            assertEquals(rec.get(i), ans.get(i));
            i++;
        }
    }    
    
    @Test
    public void grantRoleToUser() throws ParseException {
        // template for test case
        ArrayList<String> ans = new ArrayList<>(Arrays.asList("TOK_GRANT", "TOK_ROLE", "admin", "TOK_USER", "Tom"));
        ArrayList<String> rec = new ArrayList<>();
        ASTNode astTree = ParseGenerator.generateAST("grant admin to Tom");
        astTree = ParseUtils.findRootNonNullToken(astTree);
        recursivePrintSon(astTree, rec);

        int i = 0;
        while (i <= rec.size() - 1) {
            assertEquals(rec.get(i), ans.get(i));
            i++;
        }
    }   
    
    @Test
    public void revokeRoleFromUser() throws ParseException {
        // template for test case
        ArrayList<String> ans = new ArrayList<>(Arrays.asList("TOK_REVOKE", "TOK_ROLE", "admin", "TOK_USER", "Tom"));
        ArrayList<String> rec = new ArrayList<>();
        ASTNode astTree = ParseGenerator.generateAST("revoke admin from Tom");
        astTree = ParseUtils.findRootNonNullToken(astTree);
        recursivePrintSon(astTree, rec);

        int i = 0;
        while (i <= rec.size() - 1) {
            assertEquals(rec.get(i), ans.get(i));
            i++;
        }
    }
    
    @Test
    public void quit() throws ParseException {
        // template for test case
        ArrayList<String> ans = new ArrayList<>(Collections.singletonList("TOK_QUIT"));
        ArrayList<String> rec = new ArrayList<>();
        ASTNode astTree = ParseGenerator.generateAST("quit");
        astTree = ParseUtils.findRootNonNullToken(astTree);
        recursivePrintSon(astTree, rec);

        int i = 0;
        while (i <= rec.size() - 1) {
            assertEquals(rec.get(i), ans.get(i));
            i++;
        }
    }

    // Property Tree Operation
    @Test
    public void createProp() throws ParseException {
        // template for test case
        ArrayList<String> ans = new ArrayList<>(Arrays.asList("TOK_CREATE", "TOK_PROPERTY", "myprop"));
        ArrayList<String> rec = new ArrayList<>();
        ASTNode astTree = ParseGenerator.generateAST("create property myprop");
        astTree = ParseUtils.findRootNonNullToken(astTree);
        recursivePrintSon(astTree, rec);

        int i = 0;
        while (i <= rec.size() - 1) {
            assertEquals(rec.get(i), ans.get(i));
            i++;
        }
    }
    
    @Test
    public void addLabelToProp() throws ParseException {
        // template for test case
        ArrayList<String> ans = new ArrayList<>(Arrays.asList("TOK_ADD", "TOK_LABEL", "myLabel", "TOK_PROPERTY", "myProp"));
        ArrayList<String> rec = new ArrayList<>();
        ASTNode astTree = ParseGenerator.generateAST("ADD LABEL myLabel TO PROPERTY myProp");
        astTree = ParseUtils.findRootNonNullToken(astTree);
        recursivePrintSon(astTree, rec);

        int i = 0;
        while (i <= rec.size() - 1) {
            assertEquals(rec.get(i), ans.get(i));
            i++;
        }
    }    
    
    @Test
    public void delelteLabelFromProp() throws ParseException {
        // template for test case
        ArrayList<String> ans = new ArrayList<>(Arrays.asList("TOK_DELETE", "TOK_LABEL", "myLable", "TOK_PROPERTY", "myProp"));
        ArrayList<String> rec = new ArrayList<>();
        ASTNode astTree = ParseGenerator.generateAST("DELETE LABEL myLable FROM PROPERTY myProp");
        astTree = ParseUtils.findRootNonNullToken(astTree);
        recursivePrintSon(astTree, rec);

        int i = 0;
        while (i <= rec.size() - 1) {
            assertEquals(rec.get(i), ans.get(i));
            i++;
        }
    }   
   
    @Test
    public void linkLabel() throws ParseException {
        // template for test case
        ArrayList<String> ans = new ArrayList<>(Arrays.asList("TOK_LINK", "TOK_PATH", "TOK_ROOT", "a", "b", "c", "TOK_LABEL", "myLabel", "TOK_PROPERTY", "myProp"));
        ArrayList<String> rec = new ArrayList<>();
        ASTNode astTree = ParseGenerator.generateAST("link root.a.b.c to myProp.myLabel");
        astTree = ParseUtils.findRootNonNullToken(astTree);
        recursivePrintSon(astTree, rec);

        int i = 0;
        while (i <= rec.size() - 1) {
            assertEquals(rec.get(i), ans.get(i));
            i++;
        }
    }
    
    @Test
    public void unlinkLabel() throws ParseException {
        // template for test case
        ArrayList<String> ans = new ArrayList<>(Arrays.asList("TOK_UNLINK","TOK_PATH", "TOK_ROOT", "m1", "m2", "TOK_LABEL", "myLabel", "TOK_PROPERTY", "myProp"));
        ArrayList<String> rec = new ArrayList<>();
        ASTNode astTree = ParseGenerator.generateAST("unlink root.m1.m2 from myProp.myLabel");
        astTree = ParseUtils.findRootNonNullToken(astTree);
        recursivePrintSon(astTree, rec);

        int i = 0;
        while (i <= rec.size() - 1) {
            assertEquals(rec.get(i), ans.get(i));
            i++;
        }
    }
    
    // Metadata
    @Test
    public void showMetadata() throws ParseException {
        // template for test case
        ArrayList<String> ans = new ArrayList<>(Arrays.asList("TOK_SHOW_METADATA"));
        ArrayList<String> rec = new ArrayList<>();
        ASTNode astTree = ParseGenerator.generateAST("show metadata");
        astTree = ParseUtils.findRootNonNullToken(astTree);
        recursivePrintSon(astTree, rec);

        int i = 0;
        while (i <= rec.size() - 1) {
            assertEquals(rec.get(i), ans.get(i));
            i++;
        }
    }
    
    // others
    @Test
    public void describePath() throws ParseException, RecognitionException {
        // template for test case
        ArrayList<String> ans = new ArrayList<>(Arrays.asList("TOK_DESCRIBE", "TOK_PATH","TOK_ROOT"));
        ArrayList<String> rec = new ArrayList<>();
        ASTNode astTree = ParseGenerator.generateAST("describe root");
        astTree = ParseUtils.findRootNonNullToken(astTree);
        recursivePrintSon(astTree, rec);

        int i = 0;
        while (i <= rec.size() - 1) {
            assertEquals(rec.get(i), ans.get(i));
            i++;
        }
    }
    
    @Test
    public void createIndex1() throws ParseException, RecognitionException {
    	ArrayList<String> ans = new ArrayList<>(Arrays.asList("TOK_CREATE", "TOK_INDEX", 
    			"TOK_PATH" ,"TOK_ROOT", "a", "b", "c",
    			"TOK_FUNC", "kv-match",
    			"TOK_WITH", "TOK_INDEX_KV", "window_length", "50",
    			"TOK_WHERE", ">", "TOK_PATH", "time", "123"));
        ArrayList<String> rec = new ArrayList<>();
        ASTNode astTree = ParseGenerator.generateAST("create index on root.a.b.c using kv-match with window_length=50 where time > 123");
        astTree = ParseUtils.findRootNonNullToken(astTree);
        recursivePrintSon(astTree, rec);

        int i = 0;
        while (i <= rec.size() - 1) {
            assertEquals(rec.get(i), ans.get(i));
            i++;
        }
    }

    @Test
    public void createIndex2() throws ParseException, RecognitionException {
    	ArrayList<String> ans = new ArrayList<>(Arrays.asList("TOK_CREATE", "TOK_INDEX", 
    			"TOK_PATH" ,"TOK_ROOT", "a", "b", "c",
    			"TOK_FUNC", "kv-match2",
    			"TOK_WITH", "TOK_INDEX_KV", "xxx", "50", "TOK_INDEX_KV", "xxx", "123",
    			"TOK_WHERE", ">", "TOK_PATH", "time" ,"TOK_DATETIME", "now"));
        ArrayList<String> rec = new ArrayList<>();
        ASTNode astTree = ParseGenerator.generateAST("create index on root.a.b.c using kv-match2 with xxx=50,xxx=123 where time > now()");
        astTree = ParseUtils.findRootNonNullToken(astTree);
        recursivePrintSon(astTree, rec);

        int i = 0;
        while (i <= rec.size() - 1) {
            assertEquals(rec.get(i), ans.get(i));
            i++;
        }
    }
    
    @Test
    public void selectIndex1() throws ParseException, RecognitionException {
    	ArrayList<String> ans = new ArrayList<>(Arrays.asList("TOK_QUERY", 
    			"TOK_SELECT_INDEX", "subsequence_matching", 
    			"TOK_PATH", "TOK_ROOT", "a", "b", "c", "'query.csv'", "123.1"));
        ArrayList<String> rec = new ArrayList<>();
        ASTNode astTree = ParseGenerator.generateAST("select index subsequence_matching(root.a.b.c, 'query.csv' , 123.1)");
        astTree = ParseUtils.findRootNonNullToken(astTree);
        recursivePrintSon(astTree, rec);

        int i = 0;
        while (i <= rec.size() - 1) {
            assertEquals(rec.get(i), ans.get(i));
            i++;
        }
    }    
    
    @Test
    public void selectIndex2() throws ParseException, RecognitionException {
    	ArrayList<String> ans = new ArrayList<>(Arrays.asList("TOK_QUERY", 
    			"TOK_SELECT_INDEX", "subsequence_matching", 
    			"TOK_PATH","TOK_ROOT", "a", "b", "c", "'query.csv'", "123.1", "0.123", "0.5"));
        ArrayList<String> rec = new ArrayList<>();
        ASTNode astTree = ParseGenerator.generateAST("select index subsequence_matching(root.a.b.c, 'query.csv' , 123.1, 0.123, 0.5)");
        astTree = ParseUtils.findRootNonNullToken(astTree);
        recursivePrintSon(astTree, rec);

        int i = 0;
        while (i <= rec.size() - 1) {
            assertEquals(rec.get(i), ans.get(i));
            i++;
        }
    }    
    
    @Test
    public void dropIndex() throws ParseException, RecognitionException {
    	ArrayList<String> ans = new ArrayList<>(Arrays.asList("TOK_DROP", "TOK_INDEX", 
    			"TOK_PATH", "TOK_ROOT", "a", "b", "c"));
        ArrayList<String> rec = new ArrayList<>();
        ASTNode astTree = ParseGenerator.generateAST("drop index on root.a.b.c");
        astTree = ParseUtils.findRootNonNullToken(astTree);
        recursivePrintSon(astTree, rec);

        int i = 0;
        while (i <= rec.size() - 1) {
            assertEquals(rec.get(i), ans.get(i));
            i++;
        }
    } 
    
    public void recursivePrintSon(Node ns, ArrayList<String> rec) {
        rec.add(ns.toString());
        if (ns.getChildren() != null) {
            for (Node nss : ns.getChildren()) {
                recursivePrintSon(nss, rec);
            }
        }
    }

}<|MERGE_RESOLUTION|>--- conflicted
+++ resolved
@@ -363,13 +363,8 @@
         		"TOK_PATH", "device_2", "sensor_2",
                 "TOK_FROM", "TOK_PATH", "TOK_ROOT", "vehicle", 
                 "TOK_WHERE", "and", 
-<<<<<<< HEAD
-                "<", "TOK_PATH", "TOK_ROOT", "laptop", "device_1", "sensor_1", "2000",
+                "not", "<", "TOK_PATH", "TOK_ROOT", "laptop", "device_1", "sensor_1", "2000",
                 ">", "TOK_PATH", "TOK_ROOT", "laptop", "device_2", "sensor_2", "1000"));
-=======
-                "not", "<", "TOK_PATH", "root", "laptop", "device_1", "sensor_1", "2000",
-                ">", "TOK_PATH", "root", "laptop", "device_2", "sensor_2", "1000"));
->>>>>>> 6172d86c
         ArrayList<String> rec = new ArrayList<>();
         ASTNode astTree = ParseGenerator.generateAST("SELECT device_1.sensor_1,device_2.sensor_2 FROM root.vehicle WHERE not(root.laptop.device_1.sensor_1 < 2000) and root.laptop.device_2.sensor_2 > 1000");
         astTree = ParseUtils.findRootNonNullToken(astTree);
@@ -388,15 +383,9 @@
         ArrayList<String> ans = new ArrayList<>(Arrays.asList("TOK_QUERY", "TOK_SELECT", 
         		"TOK_PATH", "device_1", "sensor_1", 
         		"TOK_PATH", "device_2", "sensor_2",
-<<<<<<< HEAD
-                "TOK_FROM", "TOK_PATH","TOK_ROOT", "vehicle", 
-                "TOK_WHERE", "or", 
+                "TOK_FROM", "TOK_PATH", "TOK_ROOT", "vehicle", 
+                "TOK_WHERE", "&&", 
                 "<", "TOK_PATH", "TOK_ROOT", "laptop", "device_1", "sensor_1", "-2.2E10",
-=======
-                "TOK_FROM", "TOK_PATH", "root", "vehicle", 
-                "TOK_WHERE", "&&", 
-                "<", "TOK_PATH", "root", "laptop", "device_1", "sensor_1", "-2.2E10",
->>>>>>> 6172d86c
                 ">", "TOK_PATH", "time", "TOK_DATETIME" ,"now"));
         ArrayList<String> rec = new ArrayList<>();
         ASTNode astTree = ParseGenerator.generateAST("SELECT device_1.sensor_1,device_2.sensor_2 FROM root.vehicle WHERE root.laptop.device_1.sensor_1 < -2.2E10 && time > now()");
@@ -416,21 +405,12 @@
         ArrayList<String> ans = new ArrayList<>(Arrays.asList("TOK_QUERY", "TOK_SELECT", 
         		"TOK_PATH", "device_1", "sensor_1", 
         		"TOK_PATH", "device_2", "sensor_2",
-<<<<<<< HEAD
                 "TOK_FROM", "TOK_PATH", "TOK_ROOT", "vehicle", 
-                "TOK_WHERE", "or", 
-                "<", "TOK_PATH", "device_2", "sensor_2", "1234567",
-                ">", "TOK_PATH", "time", "TOK_DATETIME" ,"2017-6-2T12:00:12+07:00"));
-        ArrayList<String> rec = new ArrayList<>();
-        ASTNode astTree = ParseGenerator.generateAST("SELECT device_1.sensor_1,device_2.sensor_2 FROM root.vehicle WHERE device_2.sensor_2 < 1234567 or time > 2017-6-2T12:00:12+07:00");
-=======
-                "TOK_FROM", "TOK_PATH", "root", "vehicle", 
                 "TOK_WHERE", "&", 
                 "<", "TOK_PATH", "time", "1234567",
                 ">", "TOK_PATH", "time", "TOK_DATETIME" ,"2017-6-2T12:00:12+07:00"));
         ArrayList<String> rec = new ArrayList<>();
         ASTNode astTree = ParseGenerator.generateAST("SELECT device_1.sensor_1,device_2.sensor_2 FROM root.vehicle WHERE time < 1234567 & time > 2017-6-2T12:00:12+07:00");
->>>>>>> 6172d86c
         astTree = ParseUtils.findRootNonNullToken(astTree);
         recursivePrintSon(astTree, rec);
 
@@ -446,13 +426,8 @@
         // template for test case
         ArrayList<String> ans = new ArrayList<>(Arrays.asList("TOK_QUERY", "TOK_SELECT", 
         		"TOK_PATH", "*", 
-<<<<<<< HEAD
                 "TOK_FROM", "TOK_PATH", "TOK_ROOT", "vehicle", 
-                "TOK_WHERE", "or", 
-=======
-                "TOK_FROM", "TOK_PATH", "root", "vehicle", 
                 "TOK_WHERE", "||", 
->>>>>>> 6172d86c
                 "<", "TOK_PATH", "time", "1234567",
                 ">", "TOK_PATH", "time", "TOK_DATETIME" ,"2017-6-2T12:00:12+07:00"));
         ArrayList<String> rec = new ArrayList<>();
@@ -519,15 +494,9 @@
         		"TOK_QUERY", "TOK_SELECT",
         		"TOK_PATH", "s1", 
            	"TOK_PATH", "TOK_CLUSTER", "TOK_PATH", "s2", "sum",
-<<<<<<< HEAD
         		"TOK_FROM", "TOK_PATH", "TOK_ROOT", "vehicle", "d1",
-        		"TOK_WHERE", "or", 
+        		"TOK_WHERE", "|", 
         		"<", "TOK_PATH", "TOK_ROOT", "vehicle", "d1", "s1", "2000",
-=======
-        		"TOK_FROM", "TOK_PATH", "root", "vehicle", "d1",
-        		"TOK_WHERE", "|", 
-        		"<", "TOK_PATH", "root", "vehicle", "d1", "s1", "2000",
->>>>>>> 6172d86c
         		">=", "TOK_PATH", "time", "1234567"));
         ArrayList<String> rec = new ArrayList<>();
         ASTNode astTree = ParseGenerator.generateAST("select s1,sum(s2) FROM root.vehicle.d1 WHERE root.vehicle.d1.s1 < 2000 | time >= 1234567");
@@ -892,9 +861,10 @@
     public void selectIndex1() throws ParseException, RecognitionException {
     	ArrayList<String> ans = new ArrayList<>(Arrays.asList("TOK_QUERY", 
     			"TOK_SELECT_INDEX", "subsequence_matching", 
-    			"TOK_PATH", "TOK_ROOT", "a", "b", "c", "'query.csv'", "123.1"));
-        ArrayList<String> rec = new ArrayList<>();
-        ASTNode astTree = ParseGenerator.generateAST("select index subsequence_matching(root.a.b.c, 'query.csv' , 123.1)");
+    			"TOK_PATH", "TOK_ROOT", "a", "b", "c", "'query.csv'", "123.1",
+    			"TOK_FROM", "TOK_PATH", "TOK_ROOT", "a", "b", "c"));
+        ArrayList<String> rec = new ArrayList<>();
+        ASTNode astTree = ParseGenerator.generateAST("select index subsequence_matching(root.a.b.c, 'query.csv' , 123.1) from root.a.b.c");
         astTree = ParseUtils.findRootNonNullToken(astTree);
         recursivePrintSon(astTree, rec);
 
