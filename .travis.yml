#!/bin/sh
#
# Licensed to the Apache Software Foundation (ASF) under one
# or more contributor license agreements.  See the NOTICE file
# distributed with this work for additional information
# regarding copyright ownership.  The ASF licenses this file
# to you under the Apache License, Version 2.0 (the
# "License"); you may not use this file except in compliance
# with the License.  You may obtain a copy of the License at
#
#     http://www.apache.org/licenses/LICENSE-2.0
#
# Unless required by applicable law or agreed to in writing,
# software distributed under the License is distributed on an
# "AS IS" BASIS, WITHOUT WARRANTIES OR CONDITIONS OF ANY
# KIND, either express or implied.  See the License for the
# specific language governing permissions and limitations
# under the License.
#

# Since we don't have osx test environment, we use travis-ci to test on osx.
# Free-plan of travis-ci offers limited resources, we only test whether iotdb can be packaged on jdk8 and jdk11.

language: java

#dist: trusty
#sudo: required

matrix:
  include:
    - os: osx
      osx_image: xcode10.1 # with JDK11.0.1+13 installed
      name: osx-oraclejdk11
      script:
        - rm -rf /Users/travis/.m2/repository/org/apache/maven/plugins
        - rm -rf /Users/travis/.m2/repository/org/apache/tomcat
        - java -version
        - mvn -version
        - mvn -B apache-rat:check
        # Output something every 10 minutes or Travis kills the job
        - while sleep 540; do echo "=====[ $SECONDS seconds still running ]====="; done &
        - mvn -B clean package -pl server,grafana,client,example,:kafka-example,:rocketmq-example -am integration-test
        # Killing background sleep loop
        - kill %1
    - os: osx
      osx_image: xcode9.3  # with JDK1.8.0_112-b16 installed
      name: osx-oraclejdk8
    - os: osx
      osx_image: xcode10.1 # with JDK11.0.1+13 installed
      name: osx-openjdk11
      addons:
        homebrew:
          taps:
            #- homebrew/cask-versions
            - AdoptOpenJDK/openjdk
          update: true
          casks: adoptopenjdk-openjdk11
      script:
        - rm -rf /Users/travis/.m2/repository/org/apache/maven/plugins
        - rm -rf /Users/travis/.m2/repository/org/apache/tomcat
        - java -version
        - mvn -version
        - mvn -B apache-rat:check
        # Output something every 10 minutes or Travis kills the job
        - while sleep 540; do echo "=====[ $SECONDS seconds still running ]====="; done &
        - mvn -B clean package -pl server,grafana,client,example,:kafka-example,:rocketmq-example -am integration-test
        # Killing background sleep loop
        - kill %1
    - os: osx
      osx_image: xcode9.3  # with JDK1.8.0_112-b16 installed
      name: osx-openjdk8
      addons:
        homebrew:
          taps:
            #- homebrew/cask-versions
            - AdoptOpenJDK/openjdk
          update: true
          casks: adoptopenjdk-openjdk8
          #    - os: windows
          #      language: c
          #      name: win-oraclejdk11
          #      install:
          #        - choco install jdk11 -params 'installdir=c:\\java11'
          #        - export PATH=$PATH:"/c/java11/bin"
          #        - export JAVA_HOME="/c/java11"
          #        - wget -q https://www-eu.apache.org/dist/maven/maven-3/3.6.3/binaries/apache-maven-3.6.3-bin.zip
          #        - /C/Progra~1/7-Zip/7z.exe x apache-maven-3.6.3-bin.zip -o/c/mvn363
          #        - export "MAVEN_HOME=/c/mvn363/apache-maven-3.6.3"
          #        - export "M2_HOME=/c/mvn363/apache-maven-3.6.3"
          #        - export "PATH=$MAVEN_HOME/bin:$PATH"
          #      script:
          #        - java -version
          #        - mvn -version
          #        - mvn -B clean package -pl server,grafana,client,example,:kafka-example,:rocketmq-example -am integration-test

    - os: windows
      language: c
      name: win-openjdk11
      before_install:
        # - choco install openjdk11 --version=11.0.2.01 -y
        # can get the download links from https://jdk.java.net/archive/
        - wget --no-check-certificate https://download.java.net/java/GA/jdk11/9/GPL/openjdk-11.0.2_windows-x64_bin.zip
        - wget --no-check-certificate https://www-eu.apache.org/dist/maven/maven-3/3.6.3/binaries/apache-maven-3.6.3-bin.zip
        - /C/Progra~1/7-Zip/7z.exe x apache-maven-3.6.3-bin.zip -o/c/mvn363
        - /C/Progra~1/7-Zip/7z.exe x openjdk-11.0.2_windows-x64_bin.zip -o/c/java
        - mkdir C:\hadoop\bin
        - wget --no-check-certificate https://github.com/cdarlint/winutils/raw/master/hadoop-2.7.3/bin/winutils.exe -o C:\hadoop\bin
        - wget --no-check-certificate https://github.com/cdarlint/winutils/raw/master/hadoop-2.7.3/bin/hadoop.dll -o C:\windows\system32
        - wget --no-check-certificate https://github.com/cdarlint/winutils/raw/master/hadoop-2.7.3/bin/hadoop -o C:\hadoop\bin
        - wget --no-check-certificate https://github.com/cdarlint/winutils/raw/master/hadoop-2.7.3/bin/hadoop.cmd -o C:\hadoop\bin
        - wget --no-check-certificate https://github.com/cdarlint/winutils/raw/master/hadoop-2.7.3/bin/hadoop.exp -o C:\hadoop\bin
        - wget --no-check-certificate https://github.com/cdarlint/winutils/raw/master/hadoop-2.7.3/bin/hadoop.lib -o C:\hadoop\bin
        - wget --no-check-certificate https://github.com/cdarlint/winutils/raw/master/hadoop-2.7.3/bin/hadoop.pdb -o C:\hadoop\bin
        - wget --no-check-certificate https://github.com/cdarlint/winutils/raw/master/hadoop-2.7.3/bin/hdfs.dll -o C:\windows\system32
        - wget --no-check-certificate https://github.com/cdarlint/winutils/raw/master/hadoop-2.7.3/bin/hdfs -o C:\hadoop\bin
        - wget --no-check-certificate https://github.com/cdarlint/winutils/raw/master/hadoop-2.7.3/bin/hdfs.cmd -o C:\hadoop\bin
        - wget --no-check-certificate https://github.com/cdarlint/winutils/raw/master/hadoop-2.7.3/bin/hdfs.exp -o C:\hadoop\bin
        - wget --no-check-certificate https://github.com/cdarlint/winutils/raw/master/hadoop-2.7.3/bin/hdfs.lib -o C:\hadoop\bin
        - wget --no-check-certificate https://github.com/cdarlint/winutils/raw/master/hadoop-2.7.3/bin/hdfs.pdb -o C:\hadoop\bin
        - wget --no-check-certificate https://github.com/cdarlint/winutils/raw/master/hadoop-2.7.3/bin/hdfs_static.lib -o C:\hadoop\bin
        - wget --no-check-certificate https://github.com/cdarlint/winutils/raw/master/hadoop-2.7.3/bin/libwinutils.lib -o C:\hadoop\bin
        - wget --no-check-certificate https://github.com/cdarlint/winutils/raw/master/hadoop-2.7.3/bin/mapred -o C:\hadoop\bin
        - wget --no-check-certificate https://github.com/cdarlint/winutils/raw/master/hadoop-2.7.3/bin/mapred.cmd -o C:\hadoop\bin
        - wget --no-check-certificate https://github.com/cdarlint/winutils/raw/master/hadoop-2.7.3/bin/rcc -o C:\hadoop\bin
        - wget --no-check-certificate https://github.com/cdarlint/winutils/raw/master/hadoop-2.7.3/bin/winutils.pdb -o C:\hadoop\bin
        - wget --no-check-certificate https://github.com/cdarlint/winutils/raw/master/hadoop-2.7.3/bin/yarn -o C:\hadoop\bin
        - wget --no-check-certificate https://github.com/cdarlint/winutils/raw/master/hadoop-2.7.3/bin/yarn.cmd -o C:\hadoop\bin

      before_script:
        - export "JAVA_HOME=/c/java/jdk-11.0.2"
        - export "PATH=$JAVA_HOME/bin:$PATH"
        - export "PATH=$JAVA_HOME/jre/bin:$PATH"
        - export "MAVEN_HOME=/c/mvn363/apache-maven-3.6.3"
        - export "M2_HOME=/c/mvn363/apache-maven-3.6.3"
        - export "PATH=/c/mvn363/apache-maven-3.6.3/bin:$PATH"
        - export "HADOOP_HOME=/c/hadoop"
        - export "PATH=/c/hadoop/bin:$PATH"
      script:
        - java -version
        - mvn -version
        # Output something every 10 minutes or Travis kills the job
        - while sleep 540; do echo "=====[ $SECONDS seconds still running ]====="; done &
<<<<<<< HEAD
        - travis_wait 30 mvn -B clean integration-test
=======
        - travis_wait 40 mvn -B clean integration-test
>>>>>>> 5394f532
        # Killing background sleep loop
        - kill %1

    - os: linux
      name: linux-openjdk11
      dist: xenial
      sudo: required
      before_install:
        - wget https://download.java.net/java/GA/jdk11/9/GPL/openjdk-11.0.2_linux-x64_bin.tar.gz -O jdk11.tar.gz
        - tar -xzf jdk11.tar.gz
      before_script:
        - export JAVA_HOME=$PWD/jdk-11.0.2/
        - export PATH=$JAVA_HOME/bin:$PATH
      script:
        - java -version
        # Output something every 10 minutes or Travis kills the job
        - while sleep 540; do echo "=====[ $SECONDS seconds still running ]====="; done &
        - mvn -B clean package -pl server,grafana,client,example,:kafka-example,:rocketmq-example -am integration-test
        # Killing background sleep loop
        - kill %1
    - os: linux
      name: linux-openjdk8
      dist: xenial
      jdk: openjdk8
#    - os: linux
#      name: linux-oraclejdk8
#      dist: xenial
#      jdk: oraclejdk8
#    - os: linux
#      name: linux-oraclejdk11
#      dist: trusty
#      jdk: oraclejdk11
#      script:
#        - java -version
#        - mvn -version
#        - mvn -B apache-rat:check
#        - mvn -B clean package -pl server,grafana,client,example,:kafka-example,:rocketmq-example -am integration-test
    - os: linux
      if: fork = false #only fork=true (i.e., the committer has permission to write the repo)
      name: sonar-analysis
      dist: xenial
      jdk: openjdk8
      addons:
        sonarcloud:
          organization: "apache"
          projectKey: "apache_incubator-iotdb"
          token:
            secure: "a2n2+MFfuOb3hsrw5vjiIUZzjt6S0j4YmRVrms6NVKF+EpEAWU/zOjzfccLGRr3VFUAlkoM2p578c/0DMMGew2oj3Yl1iJe2n35BWIV6r/psUKRUMdgMAogdshQzZGMYmY1XL2xA3ATu8cf4F8WoRAafd/S58JGQdTfsQ5svh31BxK0iuh+nMIZb4dYxO717dSVD45D9hoF5ROxdtTRbyAaXFPs5djxWrdzKw0J3e6a8m82K9FGcpy4pY9ct3ttbyEzGqMnzE4fhd3KgopFJj+3QdAi/3Cmkf1voxorQdCSbktl4PtlzMY/nxF6XETI2E4T+GLUVMw4iHiXCabqwOiudGnEj5DjNz6X5MVCOyj7lrFBTlDirGzv9fNpvQ2I47WOL8DzBJPqFwQ0nRAlbvcWVtE4aAqj8YF1QwwLxEIi4abDfOwaxGG2TOixQf627pvhh1o0RdEf9R6aRyur7vbMt7H9+4tQaHGI2PY1KbCkjhppIrEsarI07uvfPic3By/yOWj6iqZ1QiVAgPTec/o1blNWlMeGwdcCPfCxMjy9iqzpzNIB9fld28CN1Yvzpg74iIKnMU5mL1wB5yT8Vo9Q28JNSEwKIBhuayZLloGbnl/PX8jvDDWSm7yYoZYEI42tgVOXAXX7R53rOcxJMEgCa5RsVDRmJn5n7o6hwhn8="
      script:
        - mvn verify sonar:sonar -Dsonar.organization=apache -Dsonar.projectKey=apache_incubator-iotdb -DskipTests
    - os: linux
      if: fork = false #only fork=true (i.e., the committer has permission to write the repo)
      name: code-coverage
      dist: xenial
      jdk: openjdk8
      script:
        # now, grafana has no tests; spark-* tests are written by scala
        - mvn post-integration-test -Pcode-coverage 
        - mvn coveralls:report -Dservice_name=travis_ci -pl tsfile,jdbc,server,session,client,hadoop,hive-connector

cache:
  directories:
    - '$HOME/.m2/repository'
    - '$HOME/.sonar/cache'



# skip `before_install` stage
before_install: true

# skip `install` stage
install: true

script:
  - java -version
  - ./mvnw.sh -B -ntp apache-rat:check
  - ./mvnw.sh -B -ntp clean integration-test


after_success:<|MERGE_RESOLUTION|>--- conflicted
+++ resolved
@@ -140,11 +140,7 @@
         - mvn -version
         # Output something every 10 minutes or Travis kills the job
         - while sleep 540; do echo "=====[ $SECONDS seconds still running ]====="; done &
-<<<<<<< HEAD
-        - travis_wait 30 mvn -B clean integration-test
-=======
         - travis_wait 40 mvn -B clean integration-test
->>>>>>> 5394f532
         # Killing background sleep loop
         - kill %1
 
