--- conflicted
+++ resolved
@@ -111,15 +111,14 @@
         </dependency>
         <dependency>
             <groupId>org.apache.iotdb</groupId>
-<<<<<<< HEAD
             <artifactId>web</artifactId>
             <version>${project.version}</version>
             <type>zip</type>
-=======
+        </dependency>
+        <dependency>
             <artifactId>iotdb-grafana</artifactId>
             <version>${project.version}</version>
             <type>war</type>
->>>>>>> f2d4b35f
         </dependency>
     </dependencies>
 </project>