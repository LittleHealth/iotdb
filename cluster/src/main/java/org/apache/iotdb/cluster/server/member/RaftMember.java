--- conflicted
+++ resolved
@@ -1432,10 +1432,6 @@
    * Tell the requester the current commit index if the local node is the leader of the group headed
    * by header. Or forward it to the leader. Otherwise report an error.
    *
-<<<<<<< HEAD
-=======
-   * @param header to determine the DataGroupMember in data groups
->>>>>>> 93dd1eeb
    * @return Long.MIN_VALUE if the node is not a leader, or the commitIndex
    */
   public long requestCommitIndex() {
