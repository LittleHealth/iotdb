/*
 * Licensed to the Apache Software Foundation (ASF) under one
 * or more contributor license agreements.  See the NOTICE file
 * distributed with this work for additional information
 * regarding copyright ownership.  The ASF licenses this file
 * to you under the Apache License, Version 2.0 (the
 * "License"); you may not use this file except in compliance
 * with the License.  You may obtain a copy of the License at
 *
 *     http://www.apache.org/licenses/LICENSE-2.0
 *
 * Unless required by applicable law or agreed to in writing,
 * software distributed under the License is distributed on an
 * "AS IS" BASIS, WITHOUT WARRANTIES OR CONDITIONS OF ANY
 * KIND, either express or implied.  See the License for the
 * specific language governing permissions and limitations
 * under the License.
 */
package org.apache.iotdb.db.conf;

import java.io.File;
import java.io.FileNotFoundException;
import java.io.IOException;
import java.io.InputStream;
import java.net.MalformedURLException;
import java.net.URL;
import java.time.ZoneId;
import java.util.Properties;
import org.apache.commons.cli.CommandLine;
import org.apache.commons.cli.CommandLineParser;
import org.apache.commons.cli.DefaultParser;
import org.apache.commons.cli.Option;
import org.apache.commons.cli.Options;
import org.apache.commons.cli.ParseException;
import org.apache.iotdb.db.conf.directories.DirectoryManager;
import org.apache.iotdb.db.engine.tsfilemanagement.TsFileManagementStrategy;
import org.apache.iotdb.db.exception.query.QueryProcessException;
import org.apache.iotdb.db.utils.FilePathUtils;
import org.apache.iotdb.tsfile.common.conf.TSFileDescriptor;
import org.apache.iotdb.tsfile.file.metadata.enums.TSDataType;
import org.apache.iotdb.tsfile.fileSystem.FSType;
import org.slf4j.Logger;
import org.slf4j.LoggerFactory;

public class IoTDBDescriptor {

  private static final Logger logger = LoggerFactory.getLogger(IoTDBDescriptor.class);
  private IoTDBConfig conf = new IoTDBConfig();
  private static CommandLine commandLine;

  protected IoTDBDescriptor() {
    loadProps();
  }

  public static IoTDBDescriptor getInstance() {
    return IoTDBDescriptorHolder.INSTANCE;
  }

  public IoTDBConfig getConfig() {
    return conf;
  }

  public void replaceProps(String[] params) {
    Options options = new Options();
    final String RPC_PORT = "rpc_port";
    Option rpcPort = new Option(RPC_PORT, RPC_PORT, true,
        "The jdbc service listens on the port");
    rpcPort.setRequired(false);
    options.addOption(rpcPort);

    boolean ok = parseCommandLine(options, params);
    if (!ok) {
      logger.error("replaces properties failed, use default conf params");
    } else {
      if (commandLine.hasOption(RPC_PORT)) {
        conf.setRpcPort(Integer.parseInt(commandLine.getOptionValue(RPC_PORT)));
        logger.debug("replace rpc port with={}", conf.getRpcPort());
      }
    }
  }

  private boolean parseCommandLine(Options options, String[] params) {
    try {
      CommandLineParser parser = new DefaultParser();
      commandLine = parser.parse(options, params);
    } catch (ParseException e) {
      logger.error("parse conf params failed, {}", e.toString());
      return false;
    }
    return true;
  }

  public URL getPropsUrl() {
    // Check if a config-directory was specified first.
    String urlString = System.getProperty(IoTDBConstant.IOTDB_CONF, null);
    // If it wasn't, check if a home directory was provided (This usually contains a config)
    if (urlString == null) {
      urlString = System.getProperty(IoTDBConstant.IOTDB_HOME, null);
      if (urlString != null) {
        urlString = urlString + File.separatorChar + "conf" + File.separatorChar + IoTDBConfig.CONFIG_NAME;
      } else {
        // If this too wasn't provided, try to find a default config in the root of the classpath.
        URL uri = IoTDBConfig.class.getResource("/" + IoTDBConfig.CONFIG_NAME);
        if (uri != null) {
          return uri;
        }
        logger.warn(
            "Cannot find IOTDB_HOME or IOTDB_CONF environment variable when loading "
                + "config file {}, use default configuration",
            IoTDBConfig.CONFIG_NAME);
        // update all data seriesPath
        conf.updatePath();
        return null;
      }
    }
    // If a config location was provided, but it doesn't end with a properties file,
    // append the default location.
    else if(!urlString.endsWith(".properties")) {
      urlString += (File.separatorChar + IoTDBConfig.CONFIG_NAME);
    }
    // If the url doesn't start with "file:" it's provided as a normal path.
    // So we need to add it to make it a real URL.
    if(!urlString.startsWith("file:")) {
      urlString = "file:" + urlString;
    }
    try {
      return new URL(urlString);
    } catch (MalformedURLException e) {
      return null;
    }
  }

  /**
   * load an property file and set TsfileDBConfig variables.
   */
  @SuppressWarnings("squid:S3776") // Suppress high Cognitive Complexity warning
  private void loadProps() {
    URL url = getPropsUrl();
    if(url == null) {
      logger.warn("Couldn't load the configuration from any of the known sources.");
      return;
    }

    try (InputStream inputStream = url.openStream()) {

      logger.info("Start to read config file {}", url);
      Properties properties = new Properties();
      properties.load(inputStream);
      conf.setEnableStatMonitor(Boolean
          .parseBoolean(properties.getProperty("enable_stat_monitor",
              Boolean.toString(conf.isEnableStatMonitor()))));
      conf.setBackLoopPeriodSec(Integer
          .parseInt(properties.getProperty("back_loop_period_in_second",
              Integer.toString(conf.getBackLoopPeriodSec()))));
      int statMonitorDetectFreqSec = Integer.parseInt(
          properties.getProperty("stat_monitor_detect_freq_in_second",
              Integer.toString(conf.getStatMonitorDetectFreqSec())));
      int statMonitorRetainIntervalSec = Integer.parseInt(
          properties.getProperty("stat_monitor_retain_interval_in_second",
              Integer.toString(conf.getStatMonitorRetainIntervalSec())));
      // the conf value must > default value, or may cause system unstable
      if (conf.getStatMonitorDetectFreqSec() < statMonitorDetectFreqSec) {
        conf.setStatMonitorDetectFreqSec(statMonitorDetectFreqSec);
      } else {
        logger.info("The stat_monitor_detect_freq_sec value is smaller than default,"
            + " use default value");
      }

      if (conf.getStatMonitorRetainIntervalSec() < statMonitorRetainIntervalSec) {
        conf.setStatMonitorRetainIntervalSec(statMonitorRetainIntervalSec);
      } else {
        logger.info("The stat_monitor_retain_interval_sec value is smaller than default,"
            + " use default value");
      }

      conf.setEnableMetricService(Boolean.parseBoolean(properties
          .getProperty("enable_metric_service", Boolean.toString(conf.isEnableMetricService()))));

      conf.setMetricsPort(Integer.parseInt(properties.getProperty("metrics_port",
          Integer.toString(conf.getMetricsPort()))));

      conf.setQueryCacheSizeInMetric(Integer
          .parseInt(properties.getProperty("query_cache_size_in_metric",
              Integer.toString(conf.getQueryCacheSizeInMetric()))
          ));

      conf.setRpcAddress(properties.getProperty("rpc_address", conf.getRpcAddress()));

      conf.setRpcThriftCompressionEnable(
          Boolean.parseBoolean(properties.getProperty("rpc_thrift_compression_enable",
              Boolean.toString(conf.isRpcThriftCompressionEnable()))));

      conf.setRpcPort(Integer.parseInt(properties.getProperty("rpc_port",
          Integer.toString(conf.getRpcPort()))));

      conf.setTimestampPrecision(properties.getProperty("timestamp_precision",
          conf.getTimestampPrecision()));

      conf.setEnableParameterAdapter(
          Boolean.parseBoolean(properties.getProperty("enable_parameter_adapter",
              Boolean.toString(conf.isEnableParameterAdapter()))));

      conf.setMetaDataCacheEnable(
          Boolean.parseBoolean(properties.getProperty("meta_data_cache_enable",
              Boolean.toString(conf.isMetaDataCacheEnable()))));

      initMemoryAllocate(properties);

      loadWALProps(properties);

<<<<<<< HEAD
      conf.setBaseDir(properties.getProperty("base_dir", conf.getBaseDir()));

      conf.setSystemDir(
          FilePathUtils.regularizePath(conf.getBaseDir()) + IoTDBConstant.SYSTEM_FOLDER_NAME);
=======
      String systemDir = properties.getProperty("system_dir");
      if (systemDir == null) {
        systemDir = properties.getProperty("base_dir");
        if (systemDir != null) {
          systemDir = FilePathUtils.regularizePath(systemDir) + IoTDBConstant.SYSTEM_FOLDER_NAME;
        } else {
          systemDir = conf.getSystemDir();
        }
      }
      conf.setSystemDir(systemDir);
>>>>>>> 399917af

      conf.setSchemaDir(
          FilePathUtils.regularizePath(conf.getSystemDir()) + IoTDBConstant.SCHEMA_FOLDER_NAME);

      conf.setSyncDir(
          FilePathUtils.regularizePath(conf.getSystemDir()) + IoTDBConstant.SYNC_FOLDER_NAME);

      conf.setTracingDir(FilePathUtils
          .regularizePath(conf.getBaseDir() + IoTDBConstant.TRACING_FOLDER_NAME));

      conf.setQueryDir(
          FilePathUtils.regularizePath(conf.getBaseDir()) + IoTDBConstant.QUERY_FOLDER_NAME);

      conf.setDataDirs(properties.getProperty("data_dirs", conf.getDataDirs()[0])
          .split(","));

      conf.setWalFolder(properties.getProperty("wal_dir", conf.getWalFolder()));

      int walBufferSize = Integer.parseInt(properties.getProperty("wal_buffer_size",
          Integer.toString(conf.getWalBufferSize())));
      if (walBufferSize > 0) {
        conf.setWalBufferSize(walBufferSize);
      }

      conf.setMultiDirStrategyClassName(properties.getProperty("multi_dir_strategy",
          conf.getMultiDirStrategyClassName()));

      conf.setBatchSize(Integer.parseInt(properties.getProperty("batch_size",
          Integer.toString(conf.getBatchSize()))));

      long tsfileSizeThreshold = Long.parseLong(properties
          .getProperty("tsfile_size_threshold",
              Long.toString(conf.getTsFileSizeThreshold())).trim());
      if (tsfileSizeThreshold >= 0) {
        conf.setTsFileSizeThreshold(tsfileSizeThreshold);
      }

      long memTableSizeThreshold = Long.parseLong(properties
          .getProperty("memtable_size_threshold",
              Long.toString(conf.getMemtableSizeThreshold())).trim());
      if (memTableSizeThreshold > 0) {
        conf.setMemtableSizeThreshold(memTableSizeThreshold);
      }

      conf.setAvgSeriesPointNumberThreshold(Integer.parseInt(properties
          .getProperty("avg_series_point_number_threshold",
              Integer.toString(conf.getAvgSeriesPointNumberThreshold()))));

      conf.setMergeChunkPointNumberThreshold(Integer.parseInt(properties
          .getProperty("merge_chunk_point_number",
              Integer.toString(conf.getMergeChunkPointNumberThreshold()))));

      conf.setTsFileManagementStrategy(TsFileManagementStrategy.valueOf(properties
          .getProperty("tsfile_manage_strategy",
              conf.getTsFileManagementStrategy().toString())));

      conf.setMaxLevelNum(Integer.parseInt(properties
          .getProperty("max_level_num",
              Integer.toString(conf.getMaxLevelNum()))));

      conf.setMaxFileNumInEachLevel(Integer.parseInt(properties
          .getProperty("max_file_num_in_each_level",
              Integer.toString(conf.getMaxFileNumInEachLevel()))));

      conf.setSyncEnable(Boolean
          .parseBoolean(properties.getProperty("is_sync_enable",
              Boolean.toString(conf.isSyncEnable()))));

      conf.setSyncServerPort(Integer
          .parseInt(properties.getProperty("sync_server_port",
              Integer.toString(conf.getSyncServerPort())).trim()));

      conf.setIpWhiteList(properties.getProperty("ip_white_list", conf.getIpWhiteList()));

      conf.setConcurrentFlushThread(Integer
          .parseInt(properties.getProperty("concurrent_flush_thread",
              Integer.toString(conf.getConcurrentFlushThread()))));

      if (conf.getConcurrentFlushThread() <= 0) {
        conf.setConcurrentFlushThread(Runtime.getRuntime().availableProcessors());
      }

      conf.setConcurrentQueryThread(Integer
          .parseInt(properties.getProperty("concurrent_query_thread",
              Integer.toString(conf.getConcurrentQueryThread()))));

      if (conf.getConcurrentQueryThread() <= 0) {
        conf.setConcurrentQueryThread(Runtime.getRuntime().availableProcessors());
      }

      conf.setmManagerCacheSize(Integer
          .parseInt(properties.getProperty("metadata_node_cache_size",
              Integer.toString(conf.getmManagerCacheSize())).trim()));

      conf.setmRemoteSchemaCacheSize(Integer
          .parseInt(properties.getProperty("remote_schema_cache_size",
              Integer.toString(conf.getmRemoteSchemaCacheSize())).trim()));

      conf.setLanguageVersion(properties.getProperty("language_version",
          conf.getLanguageVersion()).trim());

      if (properties.containsKey("chunk_buffer_pool_enable")) {
        conf.setChunkBufferPoolEnable(Boolean
            .parseBoolean(properties.getProperty("chunk_buffer_pool_enable")));
      }
      conf.setZoneID(
          ZoneId.of(properties.getProperty("time_zone", conf.getZoneID().toString().trim())));
      logger.info("Time zone has been set to {}", conf.getZoneID());

      conf.setEnableExternalSort(Boolean.parseBoolean(properties
          .getProperty("enable_external_sort", Boolean.toString(conf.isEnableExternalSort()))));
      conf.setExternalSortThreshold(Integer.parseInt(properties
          .getProperty("external_sort_threshold",
              Integer.toString(conf.getExternalSortThreshold()))));
      conf.setUpgradeThreadNum(Integer.parseInt(properties.getProperty("upgrade_thread_num",
          Integer.toString(conf.getUpgradeThreadNum()))));
      conf.setMergeMemoryBudget(Long.parseLong(properties.getProperty("merge_memory_budget",
          Long.toString(conf.getMergeMemoryBudget()))));
      conf.setMergeThreadNum(Integer.parseInt(properties.getProperty("merge_thread_num",
          Integer.toString(conf.getMergeThreadNum()))));
      conf.setMergeChunkSubThreadNum(Integer.parseInt(properties.getProperty
          ("merge_chunk_subthread_num",
              Integer.toString(conf.getMergeChunkSubThreadNum()))));
      conf.setContinueMergeAfterReboot(Boolean.parseBoolean(properties.getProperty(
          "continue_merge_after_reboot", Boolean.toString(conf.isContinueMergeAfterReboot()))));
      conf.setMergeFileSelectionTimeBudget(Long.parseLong(properties.getProperty
          ("merge_fileSelection_time_budget",
              Long.toString(conf.getMergeFileSelectionTimeBudget()))));
      conf.setMergeIntervalSec(Long.parseLong(properties.getProperty("merge_interval_sec",
          Long.toString(conf.getMergeIntervalSec()))));
      conf.setForceFullMerge(Boolean.parseBoolean(properties.getProperty("force_full_merge",
          Boolean.toString(conf.isForceFullMerge()))));
      conf.setChunkMergePointThreshold(Integer.parseInt(properties.getProperty(
          "chunk_merge_point_threshold", Integer.toString(conf.getChunkMergePointThreshold()))));

      conf.setEnablePartialInsert(
          Boolean.parseBoolean(properties.getProperty("enable_partial_insert",
              String.valueOf(conf.isEnablePartialInsert()))));

      conf.setMtreeSnapshotInterval(Integer.parseInt(properties.getProperty(
          "mtree_snapshot_interval", Integer.toString(conf.getMtreeSnapshotInterval()))));
      conf.setMtreeSnapshotThresholdTime(Integer.parseInt(properties.getProperty(
          "mtree_snapshot_threshold_time",
          Integer.toString(conf.getMtreeSnapshotThresholdTime()))));

      conf.setEnablePerformanceStat(Boolean
          .parseBoolean(properties.getProperty("enable_performance_stat",
              Boolean.toString(conf.isEnablePerformanceStat())).trim()));

      conf.setEnablePerformanceTracing(Boolean
          .parseBoolean(properties.getProperty("enable_performance_tracing",
              Boolean.toString(conf.isEnablePerformanceTracing())).trim()));

      conf.setPerformanceStatDisplayInterval(Long
          .parseLong(properties.getProperty("performance_stat_display_interval",
              Long.toString(conf.getPerformanceStatDisplayInterval())).trim()));
      conf.setPerformanceStatMemoryInKB(Integer
          .parseInt(properties.getProperty("performance_stat_memory_in_kb",
              Integer.toString(conf.getPerformanceStatMemoryInKB())).trim()));

      int maxConcurrentClientNum = Integer.parseInt(properties.
          getProperty("rpc_max_concurrent_client_num",
              Integer.toString(conf.getRpcMaxConcurrentClientNum()).trim()));
      if (maxConcurrentClientNum <= 0) {
        maxConcurrentClientNum = 65535;
      }

      conf.setEnableWatermark(Boolean.parseBoolean(properties.getProperty("watermark_module_opened",
          Boolean.toString(conf.isEnableWatermark()).trim())));
      conf.setWatermarkSecretKey(
          properties.getProperty("watermark_secret_key", conf.getWatermarkSecretKey()));
      conf.setWatermarkBitString(
          properties.getProperty("watermark_bit_string", conf.getWatermarkBitString()));
      conf.setWatermarkMethod(
          properties.getProperty("watermark_method", conf.getWatermarkMethod()));

      loadAutoCreateSchemaProps(properties);

      conf.setRpcMaxConcurrentClientNum(maxConcurrentClientNum);

      conf.setTsFileStorageFs(properties.getProperty("tsfile_storage_fs",
          conf.getTsFileStorageFs().toString()));
      conf.setCoreSitePath(
          properties.getProperty("core_site_path", conf.getCoreSitePath()));
      conf.setHdfsSitePath(
          properties.getProperty("hdfs_site_path", conf.getHdfsSitePath()));
      conf.setHdfsIp(properties.getProperty("hdfs_ip", conf.getRawHDFSIp()).split(","));
      conf.setHdfsPort(properties.getProperty("hdfs_port", conf.getHdfsPort()));
      conf.setDfsNameServices(
          properties.getProperty("dfs_nameservices", conf.getDfsNameServices()));
      conf.setDfsHaNamenodes(
          properties.getProperty("dfs_ha_namenodes", conf.getRawDfsHaNamenodes()).split(","));
      conf.setDfsHaAutomaticFailoverEnabled(
          Boolean.parseBoolean(properties.getProperty("dfs_ha_automatic_failover_enabled",
              String.valueOf(conf.isDfsHaAutomaticFailoverEnabled()))));
      conf.setDfsClientFailoverProxyProvider(
          properties.getProperty("dfs_client_failover_proxy_provider",
              conf.getDfsClientFailoverProxyProvider()));
      conf.setUseKerberos(Boolean.parseBoolean(
          properties.getProperty("hdfs_use_kerberos", String.valueOf(conf.isUseKerberos()))));
      conf.setKerberosKeytabFilePath(
          properties.getProperty("kerberos_keytab_file_path", conf.getKerberosKeytabFilePath()));
      conf.setKerberosPrincipal(
          properties.getProperty("kerberos_principal", conf.getKerberosPrincipal()));

      conf.setDefaultTTL(Long.parseLong(properties.getProperty("default_ttl",
          String.valueOf(conf.getDefaultTTL()))));

//      conf.setEnablePartition(Boolean.parseBoolean(
//          properties.getProperty("enable_partition", String.valueOf(conf.isEnablePartition()))));

      // Time range for dividing storage group
//      conf.setPartitionInterval(Long.parseLong(properties
//              .getProperty("partition_interval", String.valueOf(conf.getPartitionInterval()))));

      // the num of memtables in each storage group
//      conf.setConcurrentWritingTimePartition(
//          Integer.parseInt(properties.getProperty("concurrent_writing_time_partition",
//              String.valueOf(conf.getConcurrentWritingTimePartition()))));

      // the default fill interval in LinearFill and PreviousFill
      conf.setDefaultFillInterval(
          Integer.parseInt(properties.getProperty("default_fill_interval",
              String.valueOf(conf.getDefaultFillInterval()))));

      conf.setTagAttributeTotalSize(
          Integer.parseInt(properties.getProperty("tag_attribute_total_size",
              String.valueOf(conf.getTagAttributeTotalSize())))
      );
      conf.setPrimitiveArraySize((Integer.parseInt(
          properties.getProperty(
              "primitive_array_size", String.valueOf(conf.getPrimitiveArraySize())))));

      conf.setThriftMaxFrameSize(Integer.parseInt(properties
          .getProperty("thrift_max_frame_size", String.valueOf(conf.getThriftMaxFrameSize()))));

      conf.setThriftInitBufferSize(Integer.parseInt(properties
          .getProperty("thrift_init_buffer_size", String.valueOf(conf.getThriftInitBufferSize()))));


      // mqtt
      if (properties.getProperty(IoTDBConstant.MQTT_HOST_NAME) != null) {
        conf.setMqttHost(properties.getProperty(IoTDBConstant.MQTT_HOST_NAME));
      }
      if (properties.getProperty(IoTDBConstant.MQTT_PORT_NAME) != null) {
        conf.setMqttPort(Integer.parseInt(properties.getProperty(IoTDBConstant.MQTT_PORT_NAME)));
      }
      if (properties.getProperty(IoTDBConstant.MQTT_HANDLER_POOL_SIZE_NAME) != null) {
        conf.setMqttHandlerPoolSize(
            Integer.parseInt(properties.getProperty(IoTDBConstant.MQTT_HANDLER_POOL_SIZE_NAME)));
      }
      if (properties.getProperty(IoTDBConstant.MQTT_PAYLOAD_FORMATTER_NAME) != null) {
        conf.setMqttPayloadFormatter(
            properties.getProperty(IoTDBConstant.MQTT_PAYLOAD_FORMATTER_NAME));
      }
      if (properties.getProperty(IoTDBConstant.ENABLE_MQTT) != null) {
        conf.setEnableMQTTService(
            Boolean.parseBoolean(properties.getProperty(IoTDBConstant.ENABLE_MQTT)));
      }
      if (properties.getProperty(IoTDBConstant.MQTT_MAX_MESSAGE_SIZE) != null) {
        conf.setMqttMaxMessageSize(
            Integer.parseInt(properties.getProperty(IoTDBConstant.MQTT_MAX_MESSAGE_SIZE)));
      }

      conf.setAuthorizerProvider(properties.getProperty("authorizer_provider_class",
          "org.apache.iotdb.db.auth.authorizer.LocalFileAuthorizer"));
      //if using org.apache.iotdb.db.auth.authorizer.OpenIdAuthorizer, openID_url is needed.
      conf.setOpenIdProviderUrl(properties.getProperty("openID_url", ""));

      // At the same time, set TSFileConfig
      TSFileDescriptor.getInstance().getConfig()
          .setTSFileStorageFs(FSType.valueOf(
              properties.getProperty("tsfile_storage_fs", conf.getTsFileStorageFs().name())));
      TSFileDescriptor.getInstance().getConfig().setCoreSitePath(
          properties.getProperty("core_site_path", conf.getCoreSitePath()));
      TSFileDescriptor.getInstance().getConfig().setHdfsSitePath(
          properties.getProperty("hdfs_site_path", conf.getHdfsSitePath()));
      TSFileDescriptor.getInstance().getConfig()
          .setHdfsIp(properties.getProperty("hdfs_ip", conf.getRawHDFSIp()).split(","));
      TSFileDescriptor.getInstance().getConfig()
          .setHdfsPort(properties.getProperty("hdfs_port", conf.getHdfsPort()));
      TSFileDescriptor.getInstance().getConfig()
          .setDfsNameServices(
              properties.getProperty("dfs_nameservices", conf.getDfsNameServices()));
      TSFileDescriptor.getInstance().getConfig()
          .setDfsHaNamenodes(
              properties.getProperty("dfs_ha_namenodes", conf.getRawDfsHaNamenodes()).split(","));
      TSFileDescriptor.getInstance().getConfig().setDfsHaAutomaticFailoverEnabled(
          Boolean.parseBoolean(properties.getProperty("dfs_ha_automatic_failover_enabled",
              String.valueOf(conf.isDfsHaAutomaticFailoverEnabled()))));
      TSFileDescriptor.getInstance().getConfig().setDfsClientFailoverProxyProvider(
          properties.getProperty("dfs_client_failover_proxy_provider",
              conf.getDfsClientFailoverProxyProvider()));
      TSFileDescriptor.getInstance().getConfig().setUseKerberos(Boolean.parseBoolean(
          properties.getProperty("hdfs_use_kerberos", String.valueOf(conf.isUseKerberos()))));
      TSFileDescriptor.getInstance().getConfig().setKerberosKeytabFilePath(
          properties.getProperty("kerberos_keytab_file_path", conf.getKerberosKeytabFilePath()));
      TSFileDescriptor.getInstance().getConfig().setKerberosPrincipal(
          properties.getProperty("kerberos_principal", conf.getKerberosPrincipal()));
      TSFileDescriptor.getInstance().getConfig().setBatchSize(conf.getBatchSize());
      // set tsfile-format config
      loadTsFileProps(properties);

    } catch (FileNotFoundException e) {
      logger.warn("Fail to find config file {}", url, e);
    } catch (IOException e) {
      logger.warn("Cannot load config file, use default configuration", e);
    } catch (Exception e) {
      logger.warn("Incorrect format in config file, use default configuration", e);
    } finally {
      // update all data seriesPath
      conf.updatePath();
    }
  }

  private void loadWALProps(Properties properties) {
    conf.setEnableWal(Boolean.parseBoolean(properties.getProperty("enable_wal",
        Boolean.toString(conf.isEnableWal()))));

    conf.setFlushWalThreshold(Integer
        .parseInt(properties.getProperty("flush_wal_threshold",
            Integer.toString(conf.getFlushWalThreshold()))));

    conf.setForceWalPeriodInMs(Long
        .parseLong(properties.getProperty("force_wal_period_in_ms",
            Long.toString(conf.getForceWalPeriodInMs()))));

  }

  private void loadAutoCreateSchemaProps(Properties properties) {
    conf.setAutoCreateSchemaEnabled(
        Boolean.parseBoolean(properties.getProperty("enable_auto_create_schema",
            Boolean.toString(conf.isAutoCreateSchemaEnabled()).trim())));
    conf.setBooleanStringInferType(
        TSDataType.valueOf(properties.getProperty("boolean_string_infer_type",
            conf.getBooleanStringInferType().toString())));
    conf.setIntegerStringInferType(
        TSDataType.valueOf(properties.getProperty("integer_string_infer_type",
            conf.getIntegerStringInferType().toString())));
    conf.setFloatingStringInferType(
        TSDataType.valueOf(properties.getProperty("floating_string_infer_type",
            conf.getFloatingStringInferType().toString())));
    conf.setNanStringInferType(TSDataType.valueOf(properties.getProperty("nan_string_infer_type",
        conf.getNanStringInferType().toString())));
    conf.setDefaultStorageGroupLevel(
        Integer.parseInt(properties.getProperty("default_storage_group_level",
            Integer.toString(conf.getDefaultStorageGroupLevel()))));
    conf.setDefaultBooleanEncoding(
        properties.getProperty("default_boolean_encoding",
            conf.getDefaultBooleanEncoding().toString()));
    conf.setDefaultInt32Encoding(
        properties.getProperty("default_int32_encoding",
            conf.getDefaultInt32Encoding().toString()));
    conf.setDefaultInt64Encoding(
        properties.getProperty("default_int64_encoding",
            conf.getDefaultInt64Encoding().toString()));
    conf.setDefaultFloatEncoding(
        properties.getProperty("default_float_encoding",
            conf.getDefaultFloatEncoding().toString()));
    conf.setDefaultDoubleEncoding(
        properties.getProperty("default_double_encoding",
            conf.getDefaultDoubleEncoding().toString()));
    conf.setDefaultTextEncoding(
        properties.getProperty("default_text_encoding",
            conf.getDefaultTextEncoding().toString()));
  }

  private void loadTsFileProps(Properties properties) {
    TSFileDescriptor.getInstance().getConfig().setGroupSizeInByte(Integer
        .parseInt(properties.getProperty("group_size_in_byte",
            Integer.toString(TSFileDescriptor.getInstance().getConfig().getGroupSizeInByte()))));
    TSFileDescriptor.getInstance().getConfig().setPageSizeInByte(Integer
        .parseInt(properties.getProperty("page_size_in_byte",
            Integer.toString(TSFileDescriptor.getInstance().getConfig().getPageSizeInByte()))));
    if (TSFileDescriptor.getInstance().getConfig().getPageSizeInByte() > TSFileDescriptor
        .getInstance().getConfig().getGroupSizeInByte()) {
      logger
          .warn("page_size is greater than group size, will set it as the same with group size");
      TSFileDescriptor.getInstance().getConfig()
          .setPageSizeInByte(TSFileDescriptor.getInstance().getConfig().getGroupSizeInByte());
    }
    TSFileDescriptor.getInstance().getConfig().setMaxNumberOfPointsInPage(Integer
        .parseInt(properties.getProperty("max_number_of_points_in_page",
            Integer.toString(
                TSFileDescriptor.getInstance().getConfig().getMaxNumberOfPointsInPage()))));
    TSFileDescriptor.getInstance().getConfig().setTimeSeriesDataType(properties
        .getProperty("time_series_data_type",
            TSFileDescriptor.getInstance().getConfig().getTimeSeriesDataType()));
    TSFileDescriptor.getInstance().getConfig().setMaxStringLength(Integer
        .parseInt(properties.getProperty("max_string_length",
            Integer.toString(TSFileDescriptor.getInstance().getConfig().getMaxStringLength()))));
    TSFileDescriptor.getInstance().getConfig().setBloomFilterErrorRate(Double
        .parseDouble(properties.getProperty("bloom_filter_error_rate",
            Double.toString(
                TSFileDescriptor.getInstance().getConfig().getBloomFilterErrorRate()))));
    TSFileDescriptor.getInstance().getConfig().setFloatPrecision(Integer
        .parseInt(properties
            .getProperty("float_precision", Integer
                .toString(TSFileDescriptor.getInstance().getConfig().getFloatPrecision()))));
    TSFileDescriptor.getInstance().getConfig().setTimeEncoder(properties
        .getProperty("time_encoder",
            TSFileDescriptor.getInstance().getConfig().getTimeEncoder()));
    TSFileDescriptor.getInstance().getConfig().setValueEncoder(properties
        .getProperty("value_encoder",
            TSFileDescriptor.getInstance().getConfig().getValueEncoder()));
    TSFileDescriptor.getInstance().getConfig().setCompressor(properties
        .getProperty("compressor",
            TSFileDescriptor.getInstance().getConfig().getCompressor().toString()));
    TSFileDescriptor.getInstance().getConfig().setMaxDegreeOfIndexNode(Integer.parseInt(properties
        .getProperty("max_degree_of_index_node", Integer
            .toString(TSFileDescriptor.getInstance().getConfig().getMaxDegreeOfIndexNode()))));
  }

  public void loadHotModifiedProps(Properties properties)
      throws QueryProcessException {
    try {
      // update data dirs
      String dataDirs = properties.getProperty("data_dirs", null);
      if (dataDirs != null) {
        conf.reloadDataDirs(dataDirs.split(","));
      }

      // update dir strategy
      String multiDirStrategyClassName = properties.getProperty("multi_dir_strategy", null);
      if (multiDirStrategyClassName != null && !multiDirStrategyClassName
          .equals(conf.getMultiDirStrategyClassName())) {
        conf.setMultiDirStrategyClassName(multiDirStrategyClassName);
        DirectoryManager.getInstance().updateDirectoryStrategy();
      }

      // update WAL conf
      loadWALProps(properties);

      // time zone
      conf.setZoneID(
          ZoneId.of(properties.getProperty("time_zone", conf.getZoneID().toString().trim())));

      // dynamic parameters
      long tsfileSizeThreshold = Long.parseLong(properties
          .getProperty("tsfile_size_threshold",
              Long.toString(conf.getTsFileSizeThreshold())).trim());
      if (tsfileSizeThreshold >= 0 && !conf.isEnableParameterAdapter()) {
        conf.setTsFileSizeThreshold(tsfileSizeThreshold);
      }

      long memTableSizeThreshold = Long.parseLong(properties
          .getProperty("memtable_size_threshold",
              Long.toString(conf.getMemtableSizeThreshold())).trim());
      if (memTableSizeThreshold > 0 && !conf.isEnableParameterAdapter()) {
        conf.setMemtableSizeThreshold(memTableSizeThreshold);
      }

      // update params of creating schema automatically
      loadAutoCreateSchemaProps(properties);

      // update tsfile-format config
      loadTsFileProps(properties);

    } catch (Exception e) {
      throw new QueryProcessException(
          String.format("Fail to reload configuration because %s", e));
    }
  }

  public void loadHotModifiedProps() throws QueryProcessException {
    URL url = getPropsUrl();
    if(url == null) {
      logger.warn("Couldn't load the configuration from any of the known sources.");
      return;
    }

    try (InputStream inputStream = url.openStream()) {
      logger.info("Start to reload config file {}", url);
      Properties properties = new Properties();
      properties.load(inputStream);
      loadHotModifiedProps(properties);
    } catch (Exception e) {
      logger.warn("Fail to reload config file {}", url, e);
      throw new QueryProcessException(
          String.format("Fail to reload config file %s because %s", url, e.getMessage()));
    }
  }

  private void initMemoryAllocate(Properties properties) {
    String memoryAllocateProportion = properties.getProperty("write_read_free_memory_proportion");
    if (memoryAllocateProportion != null) {
      String[] proportions = memoryAllocateProportion.split(":");
      int proportionSum = 0;
      for (String proportion : proportions) {
        proportionSum += Integer.parseInt(proportion.trim());
      }
      long maxMemoryAvailable = Runtime.getRuntime().maxMemory();
      if (proportionSum != 0) {
        conf.setAllocateMemoryForWrite(
                maxMemoryAvailable * Integer.parseInt(proportions[0].trim()) / proportionSum);
        conf.setAllocateMemoryForRead(
                maxMemoryAvailable * Integer.parseInt(proportions[1].trim()) / proportionSum);
      }
    }

    logger.info("allocateMemoryForRead = " + conf.getAllocateMemoryForRead());
    logger.info("allocateMemoryForWrite = " + conf.getAllocateMemoryForWrite());

    if (!conf.isMetaDataCacheEnable()) {
      return;
    }

    String queryMemoryAllocateProportion = properties
        .getProperty("chunkmeta_chunk_timeseriesmeta_free_memory_proportion");
    if (queryMemoryAllocateProportion != null) {
      String[] proportions = queryMemoryAllocateProportion.split(":");
      int proportionSum = 0;
      for (String proportion : proportions) {
        proportionSum += Integer.parseInt(proportion.trim());
      }
      long maxMemoryAvailable = conf.getAllocateMemoryForRead();
      if (proportionSum != 0) {
        try {
          conf.setAllocateMemoryForChunkMetaDataCache(
                  maxMemoryAvailable * Integer.parseInt(proportions[0].trim()) / proportionSum);
          conf.setAllocateMemoryForChunkCache(
                  maxMemoryAvailable * Integer.parseInt(proportions[1].trim()) / proportionSum);
          conf.setAllocateMemoryForTimeSeriesMetaDataCache(
                  maxMemoryAvailable * Integer.parseInt(proportions[2].trim()) / proportionSum);
        } catch (Exception e) {
          throw new RuntimeException(
                  "Each subsection of configuration item chunkmeta_chunk_timeseriesmeta_free_memory_proportion"
                          + " should be an integer, which is "
                          + queryMemoryAllocateProportion);
        }
      }

    }

  }

  private static class IoTDBDescriptorHolder {

    private static final IoTDBDescriptor INSTANCE = new IoTDBDescriptor();
  }
}<|MERGE_RESOLUTION|>--- conflicted
+++ resolved
@@ -208,12 +208,8 @@
 
       loadWALProps(properties);
 
-<<<<<<< HEAD
       conf.setBaseDir(properties.getProperty("base_dir", conf.getBaseDir()));
 
-      conf.setSystemDir(
-          FilePathUtils.regularizePath(conf.getBaseDir()) + IoTDBConstant.SYSTEM_FOLDER_NAME);
-=======
       String systemDir = properties.getProperty("system_dir");
       if (systemDir == null) {
         systemDir = properties.getProperty("base_dir");
@@ -224,7 +220,6 @@
         }
       }
       conf.setSystemDir(systemDir);
->>>>>>> 399917af
 
       conf.setSchemaDir(
           FilePathUtils.regularizePath(conf.getSystemDir()) + IoTDBConstant.SCHEMA_FOLDER_NAME);
