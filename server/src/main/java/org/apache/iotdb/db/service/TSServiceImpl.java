/*
 * Licensed to the Apache Software Foundation (ASF) under one
 * or more contributor license agreements.  See the NOTICE file
 * distributed with this work for additional information
 * regarding copyright ownership.  The ASF licenses this file
 * to you under the Apache License, Version 2.0 (the
 * "License"); you may not use this file except in compliance
 * with the License.  You may obtain a copy of the License at
 *
 *     http://www.apache.org/licenses/LICENSE-2.0
 *
 * Unless required by applicable law or agreed to in writing,
 * software distributed under the License is distributed on an
 * "AS IS" BASIS, WITHOUT WARRANTIES OR CONDITIONS OF ANY
 * KIND, either express or implied.  See the License for the
 * specific language governing permissions and limitations
 * under the License.
 */
package org.apache.iotdb.db.service;

import static org.apache.iotdb.db.conf.IoTDBConfig.PATH_PATTERN;
import static org.apache.iotdb.db.qp.physical.sys.ShowPlan.ShowContentType.TIMESERIES;

import java.io.IOException;
import java.nio.ByteBuffer;
import java.sql.SQLException;
import java.time.ZoneId;
import java.util.*;
import java.util.concurrent.ConcurrentHashMap;
import java.util.concurrent.atomic.AtomicLong;
import java.util.stream.Collectors;
import org.antlr.v4.runtime.misc.ParseCancellationException;
import org.apache.iotdb.db.auth.AuthException;
import org.apache.iotdb.db.auth.AuthorityChecker;
import org.apache.iotdb.db.auth.authorizer.IAuthorizer;
import org.apache.iotdb.db.auth.authorizer.BasicAuthorizer;
import org.apache.iotdb.db.conf.IoTDBConfig;
import org.apache.iotdb.db.conf.IoTDBConstant;
import org.apache.iotdb.db.conf.IoTDBDescriptor;
import org.apache.iotdb.db.cost.statistic.Measurement;
import org.apache.iotdb.db.cost.statistic.Operation;
import org.apache.iotdb.db.exception.BatchInsertionException;
import org.apache.iotdb.db.exception.QueryInBatchStatementException;
import org.apache.iotdb.db.exception.StorageEngineException;
import org.apache.iotdb.db.exception.metadata.MetadataException;
import org.apache.iotdb.db.exception.metadata.StorageGroupNotSetException;
import org.apache.iotdb.db.exception.query.QueryProcessException;
import org.apache.iotdb.db.exception.runtime.SQLParserException;
import org.apache.iotdb.db.metadata.MManager;
import org.apache.iotdb.db.metrics.server.SqlArgument;
import org.apache.iotdb.db.qp.Planner;
import org.apache.iotdb.db.qp.constant.SQLConstant;
import org.apache.iotdb.db.qp.executor.IPlanExecutor;
import org.apache.iotdb.db.qp.executor.PlanExecutor;
import org.apache.iotdb.db.qp.logical.Operator.OperatorType;
import org.apache.iotdb.db.qp.physical.PhysicalPlan;
import org.apache.iotdb.db.qp.physical.crud.*;
import org.apache.iotdb.db.qp.physical.crud.AlignByDevicePlan.MeasurementType;
import org.apache.iotdb.db.qp.physical.sys.AuthorPlan;
import org.apache.iotdb.db.qp.physical.sys.CreateTimeSeriesPlan;
import org.apache.iotdb.db.qp.physical.sys.DeleteStorageGroupPlan;
import org.apache.iotdb.db.qp.physical.sys.DeleteTimeSeriesPlan;
import org.apache.iotdb.db.qp.physical.sys.SetStorageGroupPlan;
import org.apache.iotdb.db.qp.physical.sys.ShowPlan;
import org.apache.iotdb.db.query.context.QueryContext;
import org.apache.iotdb.db.query.control.QueryResourceManager;
import org.apache.iotdb.db.query.dataset.NonAlignEngineDataSet;
import org.apache.iotdb.db.query.dataset.RawQueryDataSetWithoutValueFilter;
import org.apache.iotdb.db.tools.watermark.GroupedLSBWatermarkEncoder;
import org.apache.iotdb.db.tools.watermark.WatermarkEncoder;
import org.apache.iotdb.db.utils.FilePathUtils;
import org.apache.iotdb.db.utils.QueryDataSetUtils;
import org.apache.iotdb.db.utils.SchemaUtils;
import org.apache.iotdb.rpc.RpcUtils;
import org.apache.iotdb.rpc.TSStatusCode;
import org.apache.iotdb.service.rpc.thrift.ServerProperties;
import org.apache.iotdb.service.rpc.thrift.TSCancelOperationReq;
import org.apache.iotdb.service.rpc.thrift.TSCloseOperationReq;
import org.apache.iotdb.service.rpc.thrift.TSCloseSessionReq;
import org.apache.iotdb.service.rpc.thrift.TSCreateMultiTimeseriesReq;
import org.apache.iotdb.service.rpc.thrift.TSCreateTimeseriesReq;
import org.apache.iotdb.service.rpc.thrift.TSDeleteDataReq;
import org.apache.iotdb.service.rpc.thrift.TSExecuteBatchStatementReq;
import org.apache.iotdb.service.rpc.thrift.TSExecuteStatementReq;
import org.apache.iotdb.service.rpc.thrift.TSExecuteStatementResp;
import org.apache.iotdb.service.rpc.thrift.TSFetchMetadataReq;
import org.apache.iotdb.service.rpc.thrift.TSFetchMetadataResp;
import org.apache.iotdb.service.rpc.thrift.TSFetchResultsReq;
import org.apache.iotdb.service.rpc.thrift.TSFetchResultsResp;
import org.apache.iotdb.service.rpc.thrift.TSGetTimeZoneResp;
import org.apache.iotdb.service.rpc.thrift.TSIService;
import org.apache.iotdb.service.rpc.thrift.TSInsertRecordReq;
import org.apache.iotdb.service.rpc.thrift.TSInsertRecordsReq;
import org.apache.iotdb.service.rpc.thrift.TSInsertTabletReq;
import org.apache.iotdb.service.rpc.thrift.TSInsertTabletsReq;
import org.apache.iotdb.service.rpc.thrift.TSOpenSessionReq;
import org.apache.iotdb.service.rpc.thrift.TSOpenSessionResp;
import org.apache.iotdb.service.rpc.thrift.TSProtocolVersion;
import org.apache.iotdb.service.rpc.thrift.TSQueryDataSet;
import org.apache.iotdb.service.rpc.thrift.TSQueryNonAlignDataSet;
import org.apache.iotdb.service.rpc.thrift.TSSetTimeZoneReq;
import org.apache.iotdb.service.rpc.thrift.TSStatus;
import org.apache.iotdb.tsfile.exception.filter.QueryFilterOptimizationException;
import org.apache.iotdb.tsfile.exception.write.UnSupportedDataTypeException;
import org.apache.iotdb.tsfile.file.metadata.enums.CompressionType;
import org.apache.iotdb.tsfile.file.metadata.enums.TSDataType;
import org.apache.iotdb.tsfile.file.metadata.enums.TSEncoding;
import org.apache.iotdb.tsfile.read.common.Path;
import org.apache.iotdb.tsfile.read.query.dataset.QueryDataSet;
import org.apache.thrift.TException;
import org.apache.thrift.server.ServerContext;
import org.slf4j.Logger;
import org.slf4j.LoggerFactory;


/**
 * Thrift RPC implementation at server side.
 */
public class TSServiceImpl implements TSIService.Iface, ServerContext {

  private static final Logger logger = LoggerFactory.getLogger(TSServiceImpl.class);
  private static final String INFO_NOT_LOGIN = "{}: Not login.";
  private static final int MAX_SIZE =
      IoTDBDescriptor.getInstance().getConfig().getQueryCacheSizeInMetric();
  private static final int DELETE_SIZE = 20;
  private static final String ERROR_PARSING_SQL =
      "meet error while parsing SQL to physical plan: {}";
  private static final List<SqlArgument> sqlArgumentList = new ArrayList<>(MAX_SIZE);
  protected Planner processor;
  protected IPlanExecutor executor;
  private boolean enableMetric = IoTDBDescriptor.getInstance().getConfig().isEnableMetricService();
  // Record the username for every rpc connection (session).
  private Map<Long, String> sessionIdUsernameMap = new ConcurrentHashMap<>();
  private Map<Long, ZoneId> sessionIdZoneIdMap = new ConcurrentHashMap<>();

  // The sessionId is unique in one IoTDB instance.
  private AtomicLong sessionIdGenerator = new AtomicLong();
  // The statementId is unique in one IoTDB instance.
  private AtomicLong statementIdGenerator = new AtomicLong();

  // (sessionId -> Set(statementId))
  private Map<Long, Set<Long>> sessionId2StatementId = new ConcurrentHashMap<>();
  // (statementId -> Set(queryId))
  private Map<Long, Set<Long>> statementId2QueryId = new ConcurrentHashMap<>();

  // (queryId -> QueryDataSet)
  private Map<Long, QueryDataSet> queryId2DataSet = new ConcurrentHashMap<>();

  private IoTDBConfig config = IoTDBDescriptor.getInstance().getConfig();

  // When the client abnormally exits, we can still know who to disconnect
  private ThreadLocal<Long> currSessionId = new ThreadLocal<>();

  public TSServiceImpl() throws QueryProcessException {
    processor = new Planner();
    executor = new PlanExecutor();
  }

  public static List<SqlArgument> getSqlArgumentList() {
    return sqlArgumentList;
  }

  @Override
  public TSOpenSessionResp openSession(TSOpenSessionReq req) throws TException {
    logger.info(
        "{}: receive open session request from username {}",
        IoTDBConstant.GLOBAL_DB_NAME,
        req.getUsername());

    boolean status;
    IAuthorizer authorizer;
    try {
      authorizer = BasicAuthorizer.getInstance();
    } catch (AuthException e) {
      throw new TException(e);
    }
    String loginMessage = null;
    try {
      status = authorizer.login(req.getUsername(), req.getPassword());
    } catch (AuthException e) {
      logger.info("meet error while logging in.", e);
      status = false;
      loginMessage = e.getMessage();
    }

    TSStatus tsStatus;
    long sessionId = -1;
    if (status) {
      //check the version compatibility
      boolean compatible = checkCompatibility(req.getClient_protocol());
      if (!compatible) {
        tsStatus = RpcUtils.getStatus(TSStatusCode.INCOMPATIBLE_VERSION,
            "The version is incompatible, please upgrade to " + IoTDBConstant.VERSION);
        TSOpenSessionResp resp = new TSOpenSessionResp(tsStatus,
            TSProtocolVersion.IOTDB_SERVICE_PROTOCOL_V2);
        resp.setSessionId(sessionId);
        return resp;
      }

      tsStatus = RpcUtils.getStatus(TSStatusCode.SUCCESS_STATUS, "Login successfully");
      sessionId = sessionIdGenerator.incrementAndGet();
      sessionIdUsernameMap.put(sessionId, req.getUsername());
      sessionIdZoneIdMap.put(sessionId, config.getZoneID());
      currSessionId.set(sessionId);
    } else {
      tsStatus = RpcUtils.getStatus(TSStatusCode.WRONG_LOGIN_PASSWORD_ERROR);
      tsStatus.setMessage(loginMessage);
    }
    TSOpenSessionResp resp = new TSOpenSessionResp(tsStatus,
        TSProtocolVersion.IOTDB_SERVICE_PROTOCOL_V2);
    resp.setSessionId(sessionId);
    logger.info(
        "{}: Login status: {}. User : {}", IoTDBConstant.GLOBAL_DB_NAME, tsStatus.message,
        req.getUsername());

    return resp;
  }

  private boolean checkCompatibility(TSProtocolVersion version) {
    return version.equals(TSProtocolVersion.IOTDB_SERVICE_PROTOCOL_V2);
  }

  @Override
  public TSStatus closeSession(TSCloseSessionReq req) {
    logger.info("{}: receive close session", IoTDBConstant.GLOBAL_DB_NAME);
    long sessionId = currSessionId.get();
    currSessionId.remove();

    TSStatus tsStatus;
    if (sessionIdUsernameMap.remove(sessionId) == null) {
      tsStatus = RpcUtils.getStatus(TSStatusCode.NOT_LOGIN_ERROR);
    } else {
      tsStatus = RpcUtils.getStatus(TSStatusCode.SUCCESS_STATUS);
    }

    sessionIdZoneIdMap.remove(sessionId);
    List<Exception> exceptions = new ArrayList<>();
    Set<Long> statementIds = sessionId2StatementId.getOrDefault(sessionId, Collections.emptySet());
    for (long statementId : statementIds) {
      Set<Long> queryIds = statementId2QueryId.getOrDefault(statementId, Collections.emptySet());
      for (long queryId : queryIds) {
        try {
          releaseQueryResource(queryId);
        } catch (StorageEngineException e) {
          // release as many as resources as possible, so do not break as soon as one exception is
          // raised
          exceptions.add(e);
          logger.error("Error in closeSession : ", e);
        }
      }
    }
    if (!exceptions.isEmpty()) {
      return new TSStatus(
          RpcUtils.getStatus(
              TSStatusCode.CLOSE_OPERATION_ERROR,
              String.format(
                  "%d errors in closeOperation, see server logs for detail", exceptions.size())));
    }

    return new TSStatus(tsStatus);
  }

  @Override
  public TSStatus cancelOperation(TSCancelOperationReq req) {
    // TODO implement
    return RpcUtils.getStatus(TSStatusCode.QUERY_NOT_ALLOWED, "Cancellation is not implemented");
  }

  @Override
  public TSStatus closeOperation(TSCloseOperationReq req) {
    if (logger.isDebugEnabled()) {
      logger.debug("{}: receive close operation", IoTDBConstant.GLOBAL_DB_NAME);
    }
    if (!checkLogin(req.getSessionId())) {
      logger.info(INFO_NOT_LOGIN, IoTDBConstant.GLOBAL_DB_NAME);
      return RpcUtils.getStatus(TSStatusCode.NOT_LOGIN_ERROR);
    }
    try {
      // statement close
      if (req.isSetStatementId()) {
        long stmtId = req.getStatementId();
        Set<Long> queryIdSet = statementId2QueryId.remove(stmtId);
        if (queryIdSet != null) {
          for (long queryId : queryIdSet) {
            releaseQueryResource(queryId);
          }
        }
      } else {
        // ResultSet close
        releaseQueryResource(req.queryId);
      }

    } catch (Exception e) {
      logger.error("Error in closeOperation : ", e);
      return RpcUtils.getStatus(TSStatusCode.CLOSE_OPERATION_ERROR, "Error in closeOperation");
    }
    return RpcUtils.getStatus(TSStatusCode.SUCCESS_STATUS);
  }

  /**
   * release single operation resource
   */
  protected void releaseQueryResource(long queryId) throws StorageEngineException {
    // remove the corresponding Physical Plan
    queryId2DataSet.remove(queryId);
    QueryResourceManager.getInstance().endQuery(queryId);
  }

  @Override
  public TSFetchMetadataResp fetchMetadata(TSFetchMetadataReq req) {
    TSStatus status;
    if (!checkLogin(req.getSessionId())) {
      logger.info(INFO_NOT_LOGIN, IoTDBConstant.GLOBAL_DB_NAME);
      status = RpcUtils.getStatus(TSStatusCode.NOT_LOGIN_ERROR);
      return new TSFetchMetadataResp(status);
    }

    TSFetchMetadataResp resp = new TSFetchMetadataResp();
    try {
      switch (req.getType()) {
        case "METADATA_IN_JSON":
          String metadataInJson = getMetadataInString();
          resp.setMetadataInJson(metadataInJson);
          status = RpcUtils.getStatus(TSStatusCode.SUCCESS_STATUS);
          break;
        case "COLUMN":
          List<TSDataType> dataTypes =
              getSeriesTypesByString(Collections.singletonList(req.getColumnPath()), null);
          resp.setDataType(dataTypes.get(0).toString());
          status = RpcUtils.getStatus(TSStatusCode.SUCCESS_STATUS);
          break;
        case "ALL_COLUMNS":
          resp.setColumnsList(getPaths(req.getColumnPath()));
          status = RpcUtils.getStatus(TSStatusCode.SUCCESS_STATUS);
          break;
        default:
          status = RpcUtils.getStatus(TSStatusCode.METADATA_ERROR, req.getType());
          break;
      }
    } catch (MetadataException | OutOfMemoryError e) {
      logger.error(
          String.format("Failed to fetch timeseries %s's metadata", req.getColumnPath()), e);
      status = RpcUtils.getStatus(TSStatusCode.METADATA_ERROR, e.getMessage());
      resp.setStatus(status);
      return resp;
    } catch (Exception e) {
      logger.error("Error in fetchMetadata : ", e);
      status = RpcUtils.getStatus(TSStatusCode.INTERNAL_SERVER_ERROR, e.getMessage());
      resp.setStatus(status);
      return resp;
    }
    resp.setStatus(status);
    return resp;
  }

  private String getMetadataInString() {
    return MManager.getInstance().getMetadataInString();
  }

  protected List<String> getPaths(String path) throws MetadataException {
    return MManager.getInstance().getAllTimeseriesName(path);
  }

  @Override
  public TSStatus executeBatchStatement(TSExecuteBatchStatementReq req) {
    long t1 = System.currentTimeMillis();
    List<TSStatus> result = new ArrayList<>();
    try {
      if (!checkLogin(req.getSessionId())) {
        logger.info(INFO_NOT_LOGIN, IoTDBConstant.GLOBAL_DB_NAME);
        return RpcUtils.getStatus(TSStatusCode.NOT_LOGIN_ERROR);
      }
      List<String> statements = req.getStatements();

      boolean isAllSuccessful = true;

      for (String statement : statements) {
        long t2 = System.currentTimeMillis();
        isAllSuccessful =
            executeStatementInBatch(statement, result, req.getSessionId())
                && isAllSuccessful;
        Measurement.INSTANCE.addOperationLatency(Operation.EXECUTE_ONE_SQL_IN_BATCH, t2);
      }
      if (isAllSuccessful) {
        return RpcUtils.getStatus(
            TSStatusCode.SUCCESS_STATUS, "Execute batch statements successfully");
      } else {
        return RpcUtils.getStatus(result);
      }
    } catch (Exception e) {
      logger.error("{}: server Internal Error: ", IoTDBConstant.GLOBAL_DB_NAME, e);
      return RpcUtils
          .getStatus(TSStatusCode.INTERNAL_SERVER_ERROR, e.getMessage());
    } finally {
      Measurement.INSTANCE.addOperationLatency(Operation.EXECUTE_JDBC_BATCH, t1);
    }
  }

  // execute one statement of a batch. Currently, query is not allowed in a batch statement and
  // on finding queries in a batch, such query will be ignored and an error will be generated
  private boolean executeStatementInBatch(String statement, List<TSStatus> result, long sessionId) {
    try {
      PhysicalPlan physicalPlan =
          processor.parseSQLToPhysicalPlan(statement, sessionIdZoneIdMap.get(sessionId));
      if (physicalPlan.isQuery()) {
        throw new QueryInBatchStatementException(statement);
      }
      TSExecuteStatementResp resp = executeUpdateStatement(physicalPlan, sessionId);
      if (resp.getStatus().code == TSStatusCode.SUCCESS_STATUS.getStatusCode()) {
        result.add(resp.status);
      } else {
        result.add(resp.status);
        return false;
      }
    } catch (ParseCancellationException e) {
      logger.warn(ERROR_PARSING_SQL, statement + " " + e.getMessage());
      result.add(RpcUtils.getStatus(TSStatusCode.SQL_PARSE_ERROR,
          ERROR_PARSING_SQL + " " + statement + " " + e.getMessage()));
      return false;
    } catch (SQLParserException e) {
      logger.error("Error occurred when executing {}, check metadata error: ", statement, e);
      result.add(RpcUtils.getStatus(
          TSStatusCode.SQL_PARSE_ERROR, ERROR_PARSING_SQL + " " + statement + " " + e.getMessage()));
      return false;
    } catch (QueryProcessException e) {
      logger.info(
          "Error occurred when executing {}, meet error while parsing SQL to physical plan: {}",
          statement, e.getMessage());
      result.add(RpcUtils.getStatus(
          TSStatusCode.QUERY_PROCESS_ERROR, "Meet error in query process: " + e.getMessage()));
      return false;
    } catch (QueryInBatchStatementException e) {
      logger.info("Error occurred when executing {}, query statement not allowed: ", statement, e);
      result.add(
          RpcUtils.getStatus(TSStatusCode.QUERY_NOT_ALLOWED,
              "query statement not allowed: " + statement));
      return false;
    } catch (Exception e) {
      logger.error("{}: server Internal Error: ", IoTDBConstant.GLOBAL_DB_NAME, e);
      result.add(RpcUtils.getStatus(
          TSStatusCode.INTERNAL_SERVER_ERROR, "server Internal Error: " + e.getMessage()));
    }
    return true;
  }

  @Override
  public TSExecuteStatementResp executeStatement(TSExecuteStatementReq req) {
    try {
      if (!checkLogin(req.getSessionId())) {
        logger.info(INFO_NOT_LOGIN, IoTDBConstant.GLOBAL_DB_NAME);
        return RpcUtils.getTSExecuteStatementResp(TSStatusCode.NOT_LOGIN_ERROR);
      }
      String statement = req.getStatement();

      PhysicalPlan physicalPlan =
          processor.parseSQLToPhysicalPlan(statement, sessionIdZoneIdMap.get(req.getSessionId()));
      if (physicalPlan.isQuery()) {
        return internalExecuteQueryStatement(statement, req.statementId, physicalPlan,
            req.fetchSize,
            sessionIdUsernameMap.get(req.getSessionId()));
      } else {
        return executeUpdateStatement(physicalPlan, req.getSessionId());
      }
    } catch (ParseCancellationException e) {
      logger.warn(ERROR_PARSING_SQL, req.getStatement() + " " + e.getMessage());
      return RpcUtils.getTSExecuteStatementResp(TSStatusCode.SQL_PARSE_ERROR, e.getMessage());
    } catch (SQLParserException e) {
      logger.error("check metadata error: ", e);
      return RpcUtils.getTSExecuteStatementResp(
          TSStatusCode.METADATA_ERROR, "Check metadata error: " + e.getMessage());
    } catch (QueryProcessException e) {
      logger.info(ERROR_PARSING_SQL, e.getMessage());
      return RpcUtils.getTSExecuteStatementResp(
          RpcUtils.getStatus(TSStatusCode.QUERY_PROCESS_ERROR,
              "Meet error in query process: " + e.getMessage()));
    } catch (Exception e) {
      logger.error("{}: server Internal Error: ", IoTDBConstant.GLOBAL_DB_NAME, e);
      return RpcUtils.getTSExecuteStatementResp(TSStatusCode.INTERNAL_SERVER_ERROR, e.getMessage());
    }
  }

  @Override
  public TSExecuteStatementResp executeQueryStatement(TSExecuteStatementReq req) {
    try {
      if (!checkLogin(req.getSessionId())) {
        logger.info(INFO_NOT_LOGIN, IoTDBConstant.GLOBAL_DB_NAME);
        return RpcUtils.getTSExecuteStatementResp(TSStatusCode.NOT_LOGIN_ERROR);
      }

      String statement = req.getStatement();
      PhysicalPlan physicalPlan;
      try {
        physicalPlan =
            processor.parseSQLToPhysicalPlan(statement, sessionIdZoneIdMap.get(req.getSessionId()));
      } catch (QueryProcessException | SQLParserException e) {
        logger.info(ERROR_PARSING_SQL, e.getMessage());
        return RpcUtils.getTSExecuteStatementResp(TSStatusCode.SQL_PARSE_ERROR, e.getMessage());
      }

      if (!physicalPlan.isQuery()) {
        return RpcUtils.getTSExecuteStatementResp(
            TSStatusCode.EXECUTE_STATEMENT_ERROR, "Statement is not a query statement.");
      }

      return internalExecuteQueryStatement(statement, req.statementId, physicalPlan, req.fetchSize,
          sessionIdUsernameMap.get(req.getSessionId()));

    } catch (ParseCancellationException e) {
      logger.warn(ERROR_PARSING_SQL, req.getStatement() + " " + e.getMessage());
      return RpcUtils.getTSExecuteStatementResp(TSStatusCode.SQL_PARSE_ERROR,
          ERROR_PARSING_SQL + e.getMessage());
    } catch (SQLParserException e) {
      logger.error("check metadata error: ", e);
      return RpcUtils.getTSExecuteStatementResp(
          TSStatusCode.METADATA_ERROR, "Check metadata error: " + e.getMessage());
    } catch (Exception e) {
      logger.error("{}: server Internal Error: ", IoTDBConstant.GLOBAL_DB_NAME, e);
      return RpcUtils.getTSExecuteStatementResp(
          RpcUtils.getStatus(TSStatusCode.INTERNAL_SERVER_ERROR, e.getMessage()));
    }
  }

  /**
   * @param plan must be a plan for Query: FillQueryPlan, AggregationPlan, GroupByTimePlan, some
   *             AuthorPlan
   */
  private TSExecuteStatementResp internalExecuteQueryStatement(String statement,
      long statementId, PhysicalPlan plan, int fetchSize, String username) {
    long startTime = System.currentTimeMillis();
    long queryId = -1;
    try {
      TSExecuteStatementResp resp = getQueryResp(plan, username); // column headers

      if (plan instanceof QueryPlan && !((QueryPlan) plan).isAlignByTime()) {
        if (plan.getOperatorType() == OperatorType.AGGREGATION) {
          throw new QueryProcessException("Aggregation doesn't support disable align clause.");
        }
        if (plan.getOperatorType() == OperatorType.FILL) {
          throw new QueryProcessException("Fill doesn't support disable align clause.");
        }
        if (plan.getOperatorType() == OperatorType.GROUPBYTIME) {
          throw new QueryProcessException("Group by doesn't support disable align clause.");
        }
      }
      if (plan.getOperatorType() == OperatorType.AGGREGATION) {
        resp.setIgnoreTimeStamp(true);
      } // else default ignoreTimeStamp is false
      resp.setOperationType(plan.getOperatorType().toString());
      // generate the queryId for the operation
      queryId = generateQueryId(true);
      // put it into the corresponding Set

      statementId2QueryId.computeIfAbsent(statementId, k -> new HashSet<>()).add(queryId);

      // create and cache dataset
      QueryDataSet newDataSet = createQueryDataSet(queryId, plan);
      if (plan instanceof QueryPlan && !((QueryPlan) plan).isAlignByTime()
          && newDataSet instanceof NonAlignEngineDataSet) {
        TSQueryNonAlignDataSet result = fillRpcNonAlignReturnData(fetchSize, newDataSet, username);
        resp.setNonAlignQueryDataSet(result);
      } else {
        if (plan instanceof ShowPlan && ((ShowPlan) plan).getShowContentType() == TIMESERIES) {
          resp.setColumns(
              newDataSet.getPaths().stream().map(Path::getFullPath).collect(Collectors.toList()));
          resp.setDataTypeList(
              newDataSet.getDataTypes().stream().map(Enum::toString).collect(Collectors.toList()));
        }
        TSQueryDataSet result = fillRpcReturnData(fetchSize, newDataSet, username);
        resp.setQueryDataSet(result);
      }
      resp.setQueryId(queryId);

      if (enableMetric) {
        long endTime = System.currentTimeMillis();
        SqlArgument sqlArgument = new SqlArgument(resp, plan, statement, startTime, endTime);
        synchronized (sqlArgumentList) {
          sqlArgumentList.add(sqlArgument);
          if (sqlArgumentList.size() >= MAX_SIZE) {
            sqlArgumentList.subList(0, DELETE_SIZE).clear();
          }
        }
      }

      return resp;
    } catch (Exception e) {
      logger.error("{}: Internal server error: ", IoTDBConstant.GLOBAL_DB_NAME, e);
      if (queryId != -1) {
        try {
          releaseQueryResource(queryId);
        } catch (StorageEngineException ex) {
          logger.error("Error happened while releasing query resource: ", ex);
        }
      }
      return RpcUtils.getTSExecuteStatementResp(TSStatusCode.INTERNAL_SERVER_ERROR, e.getMessage());
    } finally {
      Measurement.INSTANCE.addOperationLatency(Operation.EXECUTE_QUERY, startTime);
    }
  }

  private TSExecuteStatementResp getQueryResp(PhysicalPlan plan, String username)
      throws QueryProcessException, AuthException, TException, MetadataException {
    if (plan instanceof AuthorPlan) {
      return getAuthQueryColumnHeaders(plan);
    } else if (plan instanceof ShowPlan) {
      return getShowQueryColumnHeaders((ShowPlan) plan);
    } else {
      return getQueryColumnHeaders(plan, username);
    }
  }

  private TSExecuteStatementResp getShowQueryColumnHeaders(ShowPlan showPlan)
      throws QueryProcessException {
    switch (showPlan.getShowContentType()) {
      case TTL:
        return StaticResps.TTL_RESP;
      case FLUSH_TASK_INFO:
        return StaticResps.FLUSH_INFO_RESP;
      case DYNAMIC_PARAMETER:
        return StaticResps.DYNAMIC_PARAMETER_RESP;
      case VERSION:
        return StaticResps.SHOW_VERSION_RESP;
      case TIMESERIES:
        return StaticResps.SHOW_TIMESERIES_RESP;
      case STORAGE_GROUP:
        return StaticResps.SHOW_STORAGE_GROUP;
      case CHILD_PATH:
        return StaticResps.SHOW_CHILD_PATHS;
      case DEVICES:
        return StaticResps.SHOW_DEVICES;
      case COUNT_NODE_TIMESERIES:
        return StaticResps.COUNT_NODE_TIMESERIES;
      case COUNT_NODES:
        return StaticResps.COUNT_NODES;
      case COUNT_TIMESERIES:
        return StaticResps.COUNT_TIMESERIES;
      default:
        logger.error("Unsupported show content type: {}", showPlan.getShowContentType());
        throw new QueryProcessException(
            "Unsupported show content type:" + showPlan.getShowContentType());
    }
  }

  private TSExecuteStatementResp getAuthQueryColumnHeaders(PhysicalPlan plan) {
    AuthorPlan authorPlan = (AuthorPlan) plan;
    switch (authorPlan.getAuthorType()) {
      case LIST_ROLE:
      case LIST_USER_ROLES:
        return StaticResps.LIST_ROLE_RESP;
      case LIST_USER:
      case LIST_ROLE_USERS:
        return StaticResps.LIST_USER_RESP;
      case LIST_ROLE_PRIVILEGE:
        return StaticResps.LIST_ROLE_PRIVILEGE_RESP;
      case LIST_USER_PRIVILEGE:
        return StaticResps.LIST_USER_PRIVILEGE_RESP;
      default:
        return RpcUtils.getTSExecuteStatementResp(
            RpcUtils.getStatus(TSStatusCode.SQL_PARSE_ERROR,
                String.format("%s is not an auth query", authorPlan.getAuthorType())));
    }
  }

  /**
   * get ResultSet schema
   */
  private TSExecuteStatementResp getQueryColumnHeaders(PhysicalPlan physicalPlan, String username)
      throws AuthException, TException, QueryProcessException, MetadataException {

    List<String> respColumns = new ArrayList<>();
    List<String> columnsTypes = new ArrayList<>();

    // check permissions
    if (!checkAuthorization(physicalPlan.getPaths(), physicalPlan, username)) {
      return RpcUtils.getTSExecuteStatementResp(
          RpcUtils.getStatus(TSStatusCode.NO_PERMISSION_ERROR,
              "No permissions for this operation " + physicalPlan.getOperatorType()));
    }

    TSExecuteStatementResp resp = RpcUtils
        .getTSExecuteStatementResp(TSStatusCode.SUCCESS_STATUS);

    // align by device query
    QueryPlan plan = (QueryPlan) physicalPlan;
    if (plan instanceof AlignByDevicePlan) {
      getAlignByDeviceQueryHeaders((AlignByDevicePlan) plan, respColumns, columnsTypes);
    } else if (plan instanceof LastQueryPlan) {
      // Last Query should return different respond instead of the static one
      // because the query dataset and query id is different although the header of last query is same.
      return StaticResps.LAST_RESP.deepCopy();
    } else if (plan instanceof AggregationPlan && ((AggregationPlan)plan).getLevel() >= 0) {
      Map<String, Long> finalPaths = FilePathUtils.getPathByLevel(((AggregationPlan)plan).getDeduplicatedPaths(), ((AggregationPlan)plan).getLevel(), null);
      for (Map.Entry<String, Long> entry : finalPaths.entrySet()) {
        respColumns.add("count(" + entry.getKey() + ")");
        columnsTypes.add(TSDataType.INT64.toString());
      }
    } else {
      getWideQueryHeaders(plan, respColumns, columnsTypes);
      resp.setColumnNameIndexMap(plan.getPathToIndex());
    }
    resp.setColumns(respColumns);
    resp.setDataTypeList(columnsTypes);
    return resp;
  }

  // wide means not align by device
  private void getWideQueryHeaders(
      QueryPlan plan, List<String> respColumns, List<String> columnTypes)
      throws TException, QueryProcessException, MetadataException {
    // Restore column header of aggregate to func(column_name), only
    // support single aggregate function for now
    List<Path> paths = plan.getPaths();
    List<TSDataType> seriesTypes;
    switch (plan.getOperatorType()) {
      case QUERY:
      case FILL:
        for (Path path : paths) {
          if (path.getAlias() != null) {
            respColumns.add(path.getFullPathWithAlias());
          } else {
            respColumns.add(path.getFullPath());
          }
        }
        seriesTypes = getSeriesTypesByString(respColumns, null);
        break;
      case AGGREGATION:
      case GROUPBYTIME:
      case GROUP_BY_FILL:
        List<String> aggregations = plan.getAggregations();
        if (aggregations.size() != paths.size()) {
          for (int i = 1; i < paths.size(); i++) {
            aggregations.add(aggregations.get(0));
          }
        }
        for (int i = 0; i < paths.size(); i++) {
          if (paths.get(i).getAlias() != null) {
            respColumns.add(aggregations.get(i) + "(" + paths.get(i).getFullPathWithAlias() + ")");
          } else {
            respColumns.add(aggregations.get(i) + "(" + paths.get(i).getFullPath() + ")");
          }
        }
        seriesTypes = getSeriesTypesByPath(paths, aggregations);
        break;
      default:
        throw new TException("unsupported query type: " + plan.getOperatorType());
    }

    for (TSDataType seriesType : seriesTypes) {
      columnTypes.add(seriesType.toString());
    }
  }

  private void getAlignByDeviceQueryHeaders(
      AlignByDevicePlan plan, List<String> respColumns, List<String> columnTypes) {
    // set columns in TSExecuteStatementResp.
    respColumns.add(SQLConstant.ALIGNBY_DEVICE_COLUMN_NAME);

    // get column types and do deduplication
    columnTypes.add(TSDataType.TEXT.toString()); // the DEVICE column of ALIGN_BY_DEVICE result
    List<TSDataType> deduplicatedColumnsType = new ArrayList<>();
    deduplicatedColumnsType.add(TSDataType.TEXT); // the DEVICE column of ALIGN_BY_DEVICE result

    Set<String> deduplicatedMeasurements = new LinkedHashSet<>();
    Map<String, TSDataType> measurementDataTypeMap = plan.getColumnDataTypeMap();

    // build column header with constant and non exist column and deduplication
    List<String> measurements = plan.getMeasurements();
    Map<String, MeasurementType> measurementTypeMap = plan.getMeasurementTypeMap();
    for (String measurement : measurements) {
      TSDataType type = null;
      switch (measurementTypeMap.get(measurement)) {
        case Exist:
          type = measurementDataTypeMap.get(measurement);
          break;
        case NonExist:
        case Constant:
          type = TSDataType.TEXT;
      }
      respColumns.add(measurement);
      columnTypes.add(type.toString());

      if (!deduplicatedMeasurements.contains(measurement)) {
        deduplicatedMeasurements.add(measurement);
        deduplicatedColumnsType.add(type);
      }
    }

    // save deduplicated measurementColumn names and types in QueryPlan for the next stage to use.
    // i.e., used by AlignByDeviceDataSet constructor in `fetchResults` stage.
    plan.setMeasurements(new ArrayList<>(deduplicatedMeasurements));
    plan.setDataTypes(deduplicatedColumnsType);

    // set these null since they are never used henceforth in ALIGN_BY_DEVICE query processing.
    plan.setPaths(null);
  }

  @Override
  public TSFetchResultsResp fetchResults(TSFetchResultsReq req) {
    try {
      if (!checkLogin(req.getSessionId())) {
        return RpcUtils.getTSFetchResultsResp(TSStatusCode.NOT_LOGIN_ERROR);
      }

      if (!queryId2DataSet.containsKey(req.queryId)) {
        return RpcUtils.getTSFetchResultsResp(
            RpcUtils.getStatus(TSStatusCode.EXECUTE_STATEMENT_ERROR, "Has not executed query"));
      }

      QueryDataSet queryDataSet = queryId2DataSet.get(req.queryId);
      if (req.isAlign) {
        TSQueryDataSet result =
            fillRpcReturnData(req.fetchSize, queryDataSet, sessionIdUsernameMap.get(req.sessionId));
        boolean hasResultSet = result.bufferForTime().limit() != 0;
        if (!hasResultSet) {
          releaseQueryResource(req.queryId);
        }
        TSFetchResultsResp resp = RpcUtils.getTSFetchResultsResp(TSStatusCode.SUCCESS_STATUS);
        resp.setHasResultSet(hasResultSet);
        resp.setQueryDataSet(result);
        resp.setIsAlign(true);
        return resp;
      } else {
        TSQueryNonAlignDataSet nonAlignResult =
            fillRpcNonAlignReturnData(
                req.fetchSize, queryDataSet, sessionIdUsernameMap.get(req.sessionId));
        boolean hasResultSet = false;
        for (ByteBuffer timeBuffer : nonAlignResult.getTimeList()) {
          if (timeBuffer.limit() != 0) {
            hasResultSet = true;
            break;
          }
        }
        if (!hasResultSet) {
          queryId2DataSet.remove(req.queryId);
        }
        TSFetchResultsResp resp = RpcUtils.getTSFetchResultsResp(TSStatusCode.SUCCESS_STATUS);
        resp.setHasResultSet(hasResultSet);
        resp.setNonAlignQueryDataSet(nonAlignResult);
        resp.setIsAlign(false);
        return resp;
      }
    } catch (Exception e) {
      logger.error("{}: Internal server error: ", IoTDBConstant.GLOBAL_DB_NAME, e);
      try {
        releaseQueryResource(req.queryId);
      } catch (StorageEngineException ex) {
        logger.error("Error happened while releasing query resource: ", ex);
      }
      return RpcUtils.getTSFetchResultsResp(TSStatusCode.INTERNAL_SERVER_ERROR, e.getMessage());
    }
  }

  private TSQueryDataSet fillRpcReturnData(
      int fetchSize, QueryDataSet queryDataSet, String userName)
      throws TException, AuthException, IOException, InterruptedException {
    IAuthorizer authorizer;
    try {
      authorizer = BasicAuthorizer.getInstance();
    } catch (AuthException e) {
      throw new TException(e);
    }
    TSQueryDataSet result;

    if (config.isEnableWatermark() && authorizer.isUserUseWaterMark(userName)) {
      WatermarkEncoder encoder;
      if (config.getWatermarkMethodName().equals(IoTDBConfig.WATERMARK_GROUPED_LSB)) {
        encoder = new GroupedLSBWatermarkEncoder(config);
      } else {
        throw new UnSupportedDataTypeException(
            String.format(
                "Watermark method is not supported yet: %s", config.getWatermarkMethodName()));
      }
      if (queryDataSet instanceof RawQueryDataSetWithoutValueFilter) {
        // optimize for query without value filter
        result = ((RawQueryDataSetWithoutValueFilter) queryDataSet).fillBuffer(fetchSize, encoder);
      } else {
        result = QueryDataSetUtils.convertQueryDataSetByFetchSize(queryDataSet, fetchSize, encoder);
      }
    } else {
      if (queryDataSet instanceof RawQueryDataSetWithoutValueFilter) {
        // optimize for query without value filter
        result = ((RawQueryDataSetWithoutValueFilter) queryDataSet).fillBuffer(fetchSize, null);
      } else {
        result = QueryDataSetUtils.convertQueryDataSetByFetchSize(queryDataSet, fetchSize);
      }
    }
    return result;
  }

  private TSQueryNonAlignDataSet fillRpcNonAlignReturnData(
      int fetchSize, QueryDataSet queryDataSet, String userName)
      throws TException, AuthException, InterruptedException {
    IAuthorizer authorizer;
    try {
      authorizer = BasicAuthorizer.getInstance();
    } catch (AuthException e) {
      throw new TException(e);
    }
    TSQueryNonAlignDataSet result;

    if (config.isEnableWatermark() && authorizer.isUserUseWaterMark(userName)) {
      WatermarkEncoder encoder;
      if (config.getWatermarkMethodName().equals(IoTDBConfig.WATERMARK_GROUPED_LSB)) {
        encoder = new GroupedLSBWatermarkEncoder(config);
      } else {
        throw new UnSupportedDataTypeException(
            String.format(
                "Watermark method is not supported yet: %s", config.getWatermarkMethodName()));
      }
      result = ((NonAlignEngineDataSet) queryDataSet).fillBuffer(fetchSize, encoder);
    } else {
      result = ((NonAlignEngineDataSet) queryDataSet).fillBuffer(fetchSize, null);
    }
    return result;
  }

  /**
   * create QueryDataSet and buffer it for fetchResults
   */
  private QueryDataSet createQueryDataSet(long queryId, PhysicalPlan physicalPlan)
      throws QueryProcessException, QueryFilterOptimizationException, StorageEngineException,
      IOException, MetadataException, SQLException, TException, InterruptedException {

    QueryContext context = genQueryContext(queryId);
    QueryDataSet queryDataSet = executor.processQuery(physicalPlan, context);
    queryId2DataSet.put(queryId, queryDataSet);
    return queryDataSet;
  }

  protected QueryContext genQueryContext(long queryId) {
    return new QueryContext(queryId);
  }

  @Override
  public TSExecuteStatementResp executeUpdateStatement(TSExecuteStatementReq req) {
    try {
      if (!checkLogin(req.getSessionId())) {
        logger.info(INFO_NOT_LOGIN, IoTDBConstant.GLOBAL_DB_NAME);
        return RpcUtils.getTSExecuteStatementResp(TSStatusCode.NOT_LOGIN_ERROR);
      }
      String statement = req.getStatement();
      return executeUpdateStatement(statement, req.getSessionId());
    } catch (Exception e) {
      logger.error("{}: server Internal Error: ", IoTDBConstant.GLOBAL_DB_NAME, e);
      return RpcUtils.getTSExecuteStatementResp(
          RpcUtils.getStatus(TSStatusCode.INTERNAL_SERVER_ERROR, e.getMessage()));
    }
  }

  private TSExecuteStatementResp executeUpdateStatement(PhysicalPlan plan, long sessionId) {
    TSStatus status = checkAuthority(plan, sessionId);
    if (status != null) {
      return new TSExecuteStatementResp(status);
    }

    status = executeNonQueryPlan(plan);
    TSExecuteStatementResp resp = RpcUtils.getTSExecuteStatementResp(status);
    long queryId = generateQueryId(false);
    resp.setQueryId(queryId);
    return resp;
  }

  private boolean executeNonQuery(PhysicalPlan plan)
      throws QueryProcessException, StorageGroupNotSetException, StorageEngineException {
    if (IoTDBDescriptor.getInstance().getConfig().isReadOnly()) {
      throw new QueryProcessException(
          "Current system mode is read-only, does not support non-query operation");
    }
    return executor.processNonQuery(plan);
  }

  private TSExecuteStatementResp executeUpdateStatement(String statement, long sessionId) {

    PhysicalPlan physicalPlan;
    try {
      physicalPlan = processor.parseSQLToPhysicalPlan(statement, sessionIdZoneIdMap.get(sessionId));
    } catch (QueryProcessException | SQLParserException e) {
      logger.warn(ERROR_PARSING_SQL, statement, e);
      return RpcUtils.getTSExecuteStatementResp(TSStatusCode.SQL_PARSE_ERROR, e.getMessage());
    }

    if (physicalPlan.isQuery()) {
      return RpcUtils.getTSExecuteStatementResp(
          TSStatusCode.EXECUTE_STATEMENT_ERROR, "Statement is a query statement.");
    }

    return executeUpdateStatement(physicalPlan, sessionId);
  }

  /**
   * Check whether current user has logged in.
   *
   * @return true: If logged in; false: If not logged in
   */
  private boolean checkLogin(long sessionId) {
    return sessionIdUsernameMap.get(sessionId) != null;
  }

  private boolean checkAuthorization(List<Path> paths, PhysicalPlan plan, String username)
      throws AuthException {
    String targetUser = null;
    if (plan instanceof AuthorPlan) {
      targetUser = ((AuthorPlan) plan).getUserName();
    }
    return AuthorityChecker.check(username, paths, plan.getOperatorType(), targetUser);
  }

  protected void handleClientExit() {
    Long sessionId = currSessionId.get();
    if (sessionId != null) {
      TSCloseSessionReq req = new TSCloseSessionReq(sessionId);
      closeSession(req);
    }
  }

  @Override
  public TSGetTimeZoneResp getTimeZone(long sessionId) {
    TSStatus tsStatus;
    TSGetTimeZoneResp resp = null;
    try {
      tsStatus = RpcUtils.getStatus(TSStatusCode.SUCCESS_STATUS);
      ZoneId zoneId = sessionIdZoneIdMap.get(sessionId);
      if (zoneId != null) {
        resp = new TSGetTimeZoneResp(tsStatus, zoneId.toString());
      }
    } catch (Exception e) {
      logger.error("meet error while generating time zone.", e);
      tsStatus = RpcUtils.getStatus(TSStatusCode.GENERATE_TIME_ZONE_ERROR);
      resp = new TSGetTimeZoneResp(tsStatus, "Unknown time zone");
    }
    return resp;
  }

  @Override
  public TSStatus setTimeZone(TSSetTimeZoneReq req) {
    TSStatus tsStatus;
    try {
      String timeZoneID = req.getTimeZone();
      sessionIdZoneIdMap.put(req.getSessionId(), ZoneId.of(timeZoneID));
      tsStatus = RpcUtils.getStatus(TSStatusCode.SUCCESS_STATUS);
    } catch (Exception e) {
      logger.error("meet error while setting time zone.", e);
      tsStatus = RpcUtils.getStatus(TSStatusCode.SET_TIME_ZONE_ERROR);
    }
    return new TSStatus(tsStatus);
  }

  @Override
  public ServerProperties getProperties() {
    ServerProperties properties = new ServerProperties();
    properties.setVersion(IoTDBConstant.VERSION);
    properties.setSupportedTimeAggregationOperations(new ArrayList<>());
    properties.getSupportedTimeAggregationOperations().add(IoTDBConstant.MAX_TIME);
    properties.getSupportedTimeAggregationOperations().add(IoTDBConstant.MIN_TIME);
    properties.setTimestampPrecision(
        IoTDBDescriptor.getInstance().getConfig().getTimestampPrecision());
    return properties;
  }

  @Override
  public TSStatus insertRecords(TSInsertRecordsReq req) {
    if (!checkLogin(req.getSessionId())) {
      logger.info(INFO_NOT_LOGIN, IoTDBConstant.GLOBAL_DB_NAME);
      return RpcUtils.getStatus(TSStatusCode.NOT_LOGIN_ERROR);
    }

    List<TSStatus> statusList = new ArrayList<>();
    InsertPlan plan = new InsertPlan();
    for (int i = 0; i < req.deviceIds.size(); i++) {
      try {
        plan.setDeviceId(req.getDeviceIds().get(i));
        plan.setTime(req.getTimestamps().get(i));
        plan.setMeasurements(req.getMeasurementsList().get(i).toArray(new String[0]));
        plan.setTypes(new TSDataType[plan.getMeasurements().length]);
        plan.setValues(new Object[plan.getMeasurements().length]);
        plan.setValues(req.valuesList.get(i));
        plan.setInferType(req.isInferType());
        TSStatus status = checkAuthority(plan, req.getSessionId());
        if (status != null) {
          statusList.add(status);
        } else {
<<<<<<< HEAD
          resp.addToStatusList(executeNonQueryPlan(plan));
=======
          statusList.add(executePlan(plan));
>>>>>>> 1201607d
        }
      } catch (Exception e) {
        logger.error("meet error when insert in batch", e);
        statusList.add(RpcUtils.getStatus(TSStatusCode.INTERNAL_SERVER_ERROR));
      }
    }

    return RpcUtils.getStatus(statusList);
  }

  @Override
  public TSStatus testInsertTablet(TSInsertTabletReq req) {
    logger.debug("Test insert batch request receive.");
    return RpcUtils.getStatus(TSStatusCode.SUCCESS_STATUS);
  }

  @Override
  public TSStatus testInsertTablets(TSInsertTabletsReq req) {
    logger.debug("Test insert batch request receive.");
    return RpcUtils.getStatus(TSStatusCode.SUCCESS_STATUS);
  }

  @Override
  public TSStatus testInsertRecord(TSInsertRecordReq req) {
    logger.debug("Test insert row request receive.");
    return RpcUtils.getStatus(TSStatusCode.SUCCESS_STATUS);
  }

  @Override
  public TSStatus testInsertRecords(TSInsertRecordsReq req) {
    logger.debug("Test insert row in batch request receive.");
    return RpcUtils.getStatus(TSStatusCode.SUCCESS_STATUS);
  }

  @Override
  public TSStatus insertRecord(TSInsertRecordReq req) {
    try {
      if (!checkLogin(req.getSessionId())) {
        logger.info(INFO_NOT_LOGIN, IoTDBConstant.GLOBAL_DB_NAME);
        return RpcUtils.getStatus(TSStatusCode.NOT_LOGIN_ERROR);
      }

      InsertPlan plan = new InsertPlan();
      plan.setDeviceId(req.getDeviceId());
      plan.setTime(req.getTimestamp());
      plan.setMeasurements(req.getMeasurements().toArray(new String[0]));
      plan.setTypes(new TSDataType[plan.getMeasurements().length]);
      plan.setValues(new Object[plan.getMeasurements().length]);
      plan.setValues(req.values);
      plan.setInferType(req.isInferType());

      TSStatus status = checkAuthority(plan, req.getSessionId());
      if (status != null) {
        return status;
      }
      return executeNonQueryPlan(plan);
    } catch (Exception e) {
      logger.error("meet error when insert", e);
    }
    return RpcUtils.getStatus(TSStatusCode.EXECUTE_STATEMENT_ERROR);
  }

  @Override
  public TSStatus deleteData(TSDeleteDataReq req) {
    if (!checkLogin(req.getSessionId())) {
      logger.info(INFO_NOT_LOGIN, IoTDBConstant.GLOBAL_DB_NAME);
      return RpcUtils.getStatus(TSStatusCode.NOT_LOGIN_ERROR);
    }

    DeletePlan plan = new DeletePlan();
    plan.setDeleteTime(req.getTimestamp());
    List<Path> paths = new ArrayList<>();
    for (String path : req.getPaths()) {
      paths.add(new Path(path));
    }
    plan.addPaths(paths);

    TSStatus status = checkAuthority(plan, req.getSessionId());
    if (status != null) {
      return new TSStatus(status);
    }
    return new TSStatus(executeNonQueryPlan(plan));
  }

  @Override
  public TSStatus insertTablet(TSInsertTabletReq req) {
    long t1 = System.currentTimeMillis();
    try {
      if (!checkLogin(req.getSessionId())) {
        logger.info(INFO_NOT_LOGIN, IoTDBConstant.GLOBAL_DB_NAME);
        return RpcUtils.getStatus(TSStatusCode.NOT_LOGIN_ERROR);
      }

      InsertTabletPlan insertTabletPlan = new InsertTabletPlan(req.deviceId, req.measurements);
      insertTabletPlan.setTimes(QueryDataSetUtils.readTimesFromBuffer(req.timestamps, req.size));
      insertTabletPlan.setColumns(
          QueryDataSetUtils.readValuesFromBuffer(
              req.values, req.types, req.measurements.size(), req.size));
      insertTabletPlan.setRowCount(req.size);
      insertTabletPlan.setDataTypes(req.types);

      TSStatus status = checkAuthority(insertTabletPlan, req.getSessionId());
      if (status != null) {
        return status;
      }

      return executePlan(insertTabletPlan);
    } catch (Exception e) {
      logger.error("{}: error occurs when executing statements", IoTDBConstant.GLOBAL_DB_NAME, e);
      return RpcUtils
          .getStatus(TSStatusCode.EXECUTE_STATEMENT_ERROR, e.getMessage());
    } finally {
      Measurement.INSTANCE.addOperationLatency(Operation.EXECUTE_RPC_BATCH_INSERT, t1);
    }
  }

  @Override
  public TSStatus insertTablets(TSInsertTabletsReq req) {
    long t1 = System.currentTimeMillis();
    try {
      if (!checkLogin(req.getSessionId())) {
        logger.info(INFO_NOT_LOGIN, IoTDBConstant.GLOBAL_DB_NAME);
        return RpcUtils.getStatus(TSStatusCode.NOT_LOGIN_ERROR);
      }

      List<TSStatus> statusList = new ArrayList<>();
      for (int i = 0; i < req.deviceIds.size(); i++) {
        InsertTabletPlan insertTabletPlan = new InsertTabletPlan(req.deviceIds.get(i),
            req.measurementsList.get(i));
        insertTabletPlan.setTimes(
            QueryDataSetUtils.readTimesFromBuffer(req.timestampsList.get(i), req.sizeList.get(i)));
        insertTabletPlan.setColumns(
            QueryDataSetUtils.readValuesFromBuffer(
                req.valuesList.get(i), req.typesList.get(i), req.measurementsList.get(i).size(),
                req.sizeList.get(i)));
        insertTabletPlan.setRowCount(req.sizeList.get(i));
        insertTabletPlan.setDataTypes(req.typesList.get(i));

        TSStatus status = checkAuthority(insertTabletPlan, req.getSessionId());
        if (status != null) {
          statusList.add(status);
          continue;
        }

        statusList.add(executePlan(insertTabletPlan));
      }
      return RpcUtils.getStatus(statusList);
    } catch (Exception e) {
      logger.error("{}: error occurs when insertTablets", IoTDBConstant.GLOBAL_DB_NAME, e);
      return RpcUtils
          .getStatus(TSStatusCode.EXECUTE_STATEMENT_ERROR, e.getMessage());
    } finally {
      Measurement.INSTANCE.addOperationLatency(Operation.EXECUTE_RPC_BATCH_INSERT, t1);
    }
  }

  @Override
  public TSStatus setStorageGroup(long sessionId, String storageGroup) {
    if (!checkLogin(sessionId)) {
      logger.info(INFO_NOT_LOGIN, IoTDBConstant.GLOBAL_DB_NAME);
      return RpcUtils.getStatus(TSStatusCode.NOT_LOGIN_ERROR);
    }

    TSStatus status = checkPathValidity(storageGroup);
    if (status != null) {
      return status;
    }

    SetStorageGroupPlan plan = new SetStorageGroupPlan(new Path(storageGroup));
    status = checkAuthority(plan, sessionId);
    if (status != null) {
      return new TSStatus(status);
    }
    return new TSStatus(executeNonQueryPlan(plan));
  }

  @Override
  public TSStatus deleteStorageGroups(long sessionId, List<String> storageGroups) {
    if (!checkLogin(sessionId)) {
      logger.info(INFO_NOT_LOGIN, IoTDBConstant.GLOBAL_DB_NAME);
      return RpcUtils.getStatus(TSStatusCode.NOT_LOGIN_ERROR);
    }
    List<Path> storageGroupList = new ArrayList<>();
    for (String storageGroup : storageGroups) {
      storageGroupList.add(new Path(storageGroup));
    }
    DeleteStorageGroupPlan plan = new DeleteStorageGroupPlan(storageGroupList);
    TSStatus status = checkAuthority(plan, sessionId);
    if (status != null) {
      return new TSStatus(status);
    }
    return new TSStatus(executeNonQueryPlan(plan));
  }

  @Override
  public TSStatus createTimeseries(TSCreateTimeseriesReq req) {
    if (!checkLogin(req.getSessionId())) {
      logger.info(INFO_NOT_LOGIN, IoTDBConstant.GLOBAL_DB_NAME);
      return RpcUtils.getStatus(TSStatusCode.NOT_LOGIN_ERROR);
    }

    TSStatus status = checkPathValidity(req.path);
    if (status != null) {
      return status;
    }

    CreateTimeSeriesPlan plan = new CreateTimeSeriesPlan(new Path(req.path),
        TSDataType.values()[req.dataType], TSEncoding.values()[req.encoding],
        CompressionType.values()[req.compressor], req.props, req.tags, req.attributes,
        req.measurementAlias);
    status = checkAuthority(plan, req.getSessionId());
    if (status != null) {
      return status;
    }
    return executeNonQueryPlan(plan);
  }

  @Override
  public TSStatus createMultiTimeseries(TSCreateMultiTimeseriesReq req) {
    if (!checkLogin(req.getSessionId())) {
      logger.info(INFO_NOT_LOGIN, IoTDBConstant.GLOBAL_DB_NAME);
      return RpcUtils.getStatus(TSStatusCode.NOT_LOGIN_ERROR);
    }
    List<TSStatus> statusList = new ArrayList<>(req.paths.size());
    for (int i = 0; i < req.paths.size(); i++) {
      CreateTimeSeriesPlan plan = new CreateTimeSeriesPlan(new Path(req.getPaths().get(i)),
          TSDataType.values()[req.dataTypes.get(i)], TSEncoding.values()[req.encodings.get(i)],
          CompressionType.values()[req.compressors.get(i)],
          req.propsList == null ? null : req.propsList.get(i),
          req.tagsList == null ? null : req.tagsList.get(i),
          req.attributesList == null ? null : req.attributesList.get(i),
          req.measurementAliasList == null ? null : req.measurementAliasList.get(i));

      TSStatus status = checkPathValidity(req.paths.get(i));
      if (status != null) {
        // path naming is not valid
        statusList.add(status);
        continue;
      }

      status = checkAuthority(plan, req.getSessionId());
      if (status != null) {
        // not authorized
        statusList.add(status);
        continue;
      }

      statusList.add(executeNonQueryPlan(plan));
    }

    boolean isAllSuccessful = true;
    for (TSStatus tsStatus : statusList) {
      if (tsStatus.code != TSStatusCode.SUCCESS_STATUS.getStatusCode()) {
        isAllSuccessful = false;
        break;
      }
    }

    if (isAllSuccessful) {
      if (logger.isDebugEnabled()) {
        logger.debug("Create multiple timeseries successfully");
      }
      return RpcUtils.getStatus(TSStatusCode.SUCCESS_STATUS);
    } else {
      logger.debug("Create multiple timeseries failed!");
      return RpcUtils.getStatus(statusList);
    }
  }

  @Override
  public TSStatus deleteTimeseries(long sessionId, List<String> paths) {
    if (!checkLogin(sessionId)) {
      logger.info(INFO_NOT_LOGIN, IoTDBConstant.GLOBAL_DB_NAME);
      return RpcUtils.getStatus(TSStatusCode.NOT_LOGIN_ERROR);
    }
    List<Path> pathList = new ArrayList<>();
    for (String path : paths) {
      pathList.add(new Path(path));
    }
    DeleteTimeSeriesPlan plan = new DeleteTimeSeriesPlan(pathList);
    TSStatus status = checkAuthority(plan, sessionId);
    if (status != null) {
      return status;
    }
    return executeNonQueryPlan(plan);
  }

  @Override
  public long requestStatementId(long sessionId) {
    long statementId = statementIdGenerator.incrementAndGet();
    sessionId2StatementId.computeIfAbsent(sessionId, s -> new HashSet<>()).add(statementId);
    return statementId;
  }

  private TSStatus checkAuthority(PhysicalPlan plan, long sessionId) {
    List<Path> paths = plan.getPaths();
    try {
      if (!checkAuthorization(paths, plan, sessionIdUsernameMap.get(sessionId))) {
        return RpcUtils.getStatus(
            TSStatusCode.NO_PERMISSION_ERROR,
            "No permissions for this operation " + plan.getOperatorType().toString());
      }
    } catch (AuthException e) {
      logger.error("meet error while checking authorization.", e);
      return RpcUtils.getStatus(TSStatusCode.UNINITIALIZED_AUTH_ERROR, e.getMessage());
    } catch (Exception e) {
      logger.error("{}: server Internal Error: ", IoTDBConstant.GLOBAL_DB_NAME, e);
      return RpcUtils.getStatus(TSStatusCode.INTERNAL_SERVER_ERROR, e.getMessage());
    }
    return null;
  }

  protected TSStatus executeNonQueryPlan(PhysicalPlan plan) {
    boolean execRet;
    try {
      execRet = executeNonQuery(plan);
    } catch (BatchInsertionException e) {
      return RpcUtils.getStatus(Arrays.asList(e.getFailingStatus()));
    } catch (QueryProcessException e) {
      logger.debug("meet error while processing non-query. ", e);
      return RpcUtils.getStatus(e.getErrorCode(), e.getMessage());
    } catch (Exception e) {
      logger.error("{}: server Internal Error: ", IoTDBConstant.GLOBAL_DB_NAME, e);
      return RpcUtils.getStatus(TSStatusCode.INTERNAL_SERVER_ERROR, e.getMessage());
    }

    return execRet
        ? RpcUtils.getStatus(TSStatusCode.SUCCESS_STATUS, "Execute successfully")
        : RpcUtils.getStatus(TSStatusCode.EXECUTE_STATEMENT_ERROR);
  }

  private TSStatus checkPathValidity(String path) {
    if (!PATH_PATTERN.matcher(path).matches()) {
      logger.warn("Illegal path: {}", path);
      return RpcUtils.getStatus(TSStatusCode.PATH_ILLEGAL, path + " path is illegal");
    } else {
      return null;
    }
  }

  private long generateQueryId(boolean isDataQuery) {
    return QueryResourceManager.getInstance().assignQueryId(isDataQuery);
  }

  protected List<TSDataType> getSeriesTypesByPath(List<Path> paths, List<String> aggregations)
      throws MetadataException {
    return SchemaUtils.getSeriesTypesByPath(paths, aggregations);
  }

  protected List<TSDataType> getSeriesTypesByString(List<String> paths, String aggregation)
      throws MetadataException {
    return SchemaUtils.getSeriesTypesByString(paths, aggregation);
  }
}<|MERGE_RESOLUTION|>--- conflicted
+++ resolved
@@ -1078,11 +1078,7 @@
         if (status != null) {
           statusList.add(status);
         } else {
-<<<<<<< HEAD
-          resp.addToStatusList(executeNonQueryPlan(plan));
-=======
-          statusList.add(executePlan(plan));
->>>>>>> 1201607d
+          statusList.add(executeNonQueryPlan(plan));
         }
       } catch (Exception e) {
         logger.error("meet error when insert in batch", e);
@@ -1189,7 +1185,7 @@
         return status;
       }
 
-      return executePlan(insertTabletPlan);
+      return executeNonQueryPlan(insertTabletPlan);
     } catch (Exception e) {
       logger.error("{}: error occurs when executing statements", IoTDBConstant.GLOBAL_DB_NAME, e);
       return RpcUtils
@@ -1227,7 +1223,7 @@
           continue;
         }
 
-        statusList.add(executePlan(insertTabletPlan));
+        statusList.add(executeNonQueryPlan(insertTabletPlan));
       }
       return RpcUtils.getStatus(statusList);
     } catch (Exception e) {
