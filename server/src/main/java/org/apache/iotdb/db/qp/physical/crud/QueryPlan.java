/*
 * Licensed to the Apache Software Foundation (ASF) under one
 * or more contributor license agreements.  See the NOTICE file
 * distributed with this work for additional information
 * regarding copyright ownership.  The ASF licenses this file
 * to you under the Apache License, Version 2.0 (the
 * "License"); you may not use this file except in compliance
 * with the License.  You may obtain a copy of the License at
 *
 *     http://www.apache.org/licenses/LICENSE-2.0
 *
 * Unless required by applicable law or agreed to in writing,
 * software distributed under the License is distributed on an
 * "AS IS" BASIS, WITHOUT WARRANTIES OR CONDITIONS OF ANY
 * KIND, either express or implied.  See the License for the
 * specific language governing permissions and limitations
 * under the License.
 */
package org.apache.iotdb.db.qp.physical.crud;

import java.util.HashMap;
import java.util.List;
import java.util.Map;
import org.apache.iotdb.db.metadata.PartialPath;
import org.apache.iotdb.db.qp.logical.Operator;
import org.apache.iotdb.db.qp.physical.PhysicalPlan;
import org.apache.iotdb.tsfile.file.metadata.enums.TSDataType;

public abstract class QueryPlan extends PhysicalPlan {

<<<<<<< HEAD
  protected List<Path> paths = null;
  protected List<TSDataType> dataTypes = null;
=======
  protected List<PartialPath> paths = null;
  private List<TSDataType> dataTypes = null;
>>>>>>> 3053112a
  private boolean alignByTime = true; // for disable align sql

  private int rowLimit = 0;
  private int rowOffset = 0;

  private boolean ascending = true;

  private Map<String, Integer> pathToIndex = new HashMap<>();

  public QueryPlan() {
    super(true);
    setOperatorType(Operator.OperatorType.QUERY);
  }

  public QueryPlan(boolean isQuery, Operator.OperatorType operatorType) {
    super(isQuery, operatorType);
  }

  @Override
  public List<PartialPath> getPaths() {
    return paths;
  }

  public void setPaths(List<PartialPath> paths) {
    this.paths = paths;
  }

  public List<TSDataType> getDataTypes() {
    return dataTypes;
  }

  public void setDataTypes(List<TSDataType> dataTypes) {
    this.dataTypes = dataTypes;
  }

  public int getRowLimit() {
    return rowLimit;
  }

  public void setRowLimit(int rowLimit) {
    this.rowLimit = rowLimit;
  }

  public int getRowOffset() {
    return rowOffset;
  }

  public void setRowOffset(int rowOffset) {
    this.rowOffset = rowOffset;
  }

  public boolean hasLimit() {
    return rowLimit > 0;
  }

  public boolean isAlignByTime() {
    return alignByTime;
  }

  public void setAlignByTime(boolean align) {
    alignByTime = align;
  }

  public void addPathToIndex(String columnName, Integer index) {
    pathToIndex.put(columnName, index);
  }

  public Map<String, Integer> getPathToIndex() {
    return pathToIndex;
  }

  public boolean isAscending() {
    return ascending;
  }

  public void setAscending(boolean ascending) {
    this.ascending = ascending;
  }
}<|MERGE_RESOLUTION|>--- conflicted
+++ resolved
@@ -28,13 +28,8 @@
 
 public abstract class QueryPlan extends PhysicalPlan {
 
-<<<<<<< HEAD
-  protected List<Path> paths = null;
+  protected List<PartialPath> paths = null;
   protected List<TSDataType> dataTypes = null;
-=======
-  protected List<PartialPath> paths = null;
-  private List<TSDataType> dataTypes = null;
->>>>>>> 3053112a
   private boolean alignByTime = true; // for disable align sql
 
   private int rowLimit = 0;
