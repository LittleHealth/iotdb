--- conflicted
+++ resolved
@@ -18,10 +18,7 @@
  */
 package org.apache.iotdb.db.engine.storagegroup;
 
-<<<<<<< HEAD
 import java.util.concurrent.Callable;
-=======
->>>>>>> 1275474e
 import org.apache.commons.io.FileUtils;
 import org.apache.iotdb.db.conf.IoTDBConstant;
 import org.apache.iotdb.db.conf.IoTDBDescriptor;
@@ -56,6 +53,7 @@
 import org.apache.iotdb.db.qp.physical.crud.InsertPlan;
 import org.apache.iotdb.db.query.context.QueryContext;
 import org.apache.iotdb.db.query.control.QueryFileManager;
+import org.apache.iotdb.db.query.reader.series.SeriesRawDataBatchReader;
 import org.apache.iotdb.db.utils.CopyOnReadLinkedList;
 import org.apache.iotdb.db.utils.UpgradeUtils;
 import org.apache.iotdb.db.writelog.recover.TsFileRecoverPerformer;
@@ -63,10 +61,13 @@
 import org.apache.iotdb.rpc.TSStatusCode;
 import org.apache.iotdb.service.rpc.thrift.TSStatus;
 import org.apache.iotdb.tsfile.file.metadata.ChunkMetadata;
+import org.apache.iotdb.tsfile.file.metadata.enums.TSDataType;
 import org.apache.iotdb.tsfile.fileSystem.FSFactoryProducer;
 import org.apache.iotdb.tsfile.fileSystem.fsFactory.FSFactory;
+import org.apache.iotdb.tsfile.read.common.BatchData;
 import org.apache.iotdb.tsfile.read.common.Path;
 import org.apache.iotdb.tsfile.read.filter.basic.Filter;
+import org.apache.iotdb.tsfile.read.reader.IBatchReader;
 import org.apache.iotdb.tsfile.utils.Pair;
 import org.apache.iotdb.tsfile.write.schema.MeasurementSchema;
 import org.apache.iotdb.tsfile.write.writer.RestorableTsFileIOWriter;
@@ -80,12 +81,9 @@
 import java.util.concurrent.locks.ReadWriteLock;
 import java.util.concurrent.locks.ReentrantReadWriteLock;
 
-<<<<<<< HEAD
 import static org.apache.iotdb.db.engine.merge.seqMerge.inplace.task.InplaceMergeTask.MERGE_SUFFIX;
-=======
-import static org.apache.iotdb.db.engine.merge.task.MergeTask.MERGE_SUFFIX;
->>>>>>> 1275474e
 import static org.apache.iotdb.db.engine.storagegroup.TsFileResource.TEMP_SUFFIX;
+import static org.apache.iotdb.db.utils.MergeUtils.writeBatchPoint;
 import static org.apache.iotdb.tsfile.common.constant.TsFileConstant.TSFILE_SUFFIX;
 
 /**
@@ -140,8 +138,11 @@
   // includes sealed and unsealed sequence TsFiles
   private TreeSet<TsFileResource> sequenceFileTreeSet = new TreeSet<>(
       (o1, o2) -> {
-        int rangeCompare = Long.compare(Long.parseLong(o1.getFile().getParentFile().getName()),
-            Long.parseLong(o2.getFile().getParentFile().getName()));
+        Long o1StartTime = o1.getStartTimeMap().entrySet().stream().findFirst().map(Entry::getValue)
+            .orElse(Long.MAX_VALUE);
+        Long o2StartTime = o2.getStartTimeMap().entrySet().stream().findFirst().map(Entry::getValue)
+            .orElse(Long.MAX_VALUE);
+        int rangeCompare = Long.compare(o1StartTime, o2StartTime);
         return rangeCompare == 0 ? compareFileName(o1.getFile(), o2.getFile()) : rangeCompare;
       });
 
@@ -503,12 +504,8 @@
       // before is first start point
       int before = loc;
       // before time partition
-<<<<<<< HEAD
       long beforeTimePartition = StorageEngine
-          .getTimePartition(batchInsertPlan.getTimes()[before]);
-=======
-      long beforeTimePartition = StorageEngine.getTimePartition(insertTabletPlan.getTimes()[before]);
->>>>>>> 1275474e
+          .getTimePartition(insertTabletPlan.getTimes()[before]);
       // init map
       long lastFlushTime = partitionLatestFlushedTimeForEachDevice.
           computeIfAbsent(beforeTimePartition, id -> new HashMap<>()).
@@ -569,8 +566,8 @@
   }
 
   /**
-   * insert batch to tsfile processor thread-safety that the caller need to guarantee
-   * The rows to be inserted are in the range [start, end)
+   * insert batch to tsfile processor thread-safety that the caller need to guarantee The rows to be
+   * inserted are in the range [start, end)
    *
    * @param insertTabletPlan insert a tablet of a device
    * @param sequence whether is sequence
@@ -1202,6 +1199,7 @@
       deleteDataInFiles(unSequenceFileList, deletion, updatedModFiles);
 
     } catch (Exception e) {
+      e.printStackTrace();
       // roll back
       for (ModificationFile modFile : updatedModFiles) {
         modFile.abort();
@@ -1432,7 +1430,6 @@
       try {
         Pair<MergeResource, SelectorContext> selectRes = fileSelector.selectMergedFiles();
         MergeResource mergeResource = selectRes.left;
-        SelectorContext selectorContext = selectRes.right;
         if (mergeResource.getSeqFiles().size() == 0) {
           logger.info("{} cannot select merge candidates under the budget {}", storageGroupName,
               budget);
@@ -1467,6 +1464,24 @@
     }
   }
 
+  private void removeSeqFiles(List<TsFileResource> seqFiles) {
+    mergeLock.writeLock().lock();
+    try {
+      sequenceFileTreeSet.removeAll(seqFiles);
+    } finally {
+      mergeLock.writeLock().unlock();
+    }
+
+    for (TsFileResource seqFile : seqFiles) {
+      seqFile.getWriteQueryLock().writeLock().lock();
+      try {
+        seqFile.remove();
+      } finally {
+        seqFile.getWriteQueryLock().writeLock().unlock();
+      }
+    }
+  }
+
   private void removeUnseqFiles(List<TsFileResource> unseqFiles) {
     mergeLock.writeLock().lock();
     try {
@@ -1525,43 +1540,25 @@
     if (newFile == null) {
       handleInplaceMerge(seqFiles, unseqFiles, mergeLog);
     } else {
-      mergeLock.writeLock().lock();
-      try {
-        if (mergingModification != null) {
-          logger.debug("{} is updating the merged file's modification file", storageGroupName);
-          mergingModification.remove();
-          mergingModification = null;
-          mergeLog.delete();
-        }
-      } catch (IOException e) {
-        logger.error("{} cannot remove merge modifications after merge abnormally ends",
-            storageGroupName, e);
-      } finally {
-        isMerging = false;
-        logger.debug("{} a merge task abnormally ends", storageGroupName);
-        mergeLock.writeLock().unlock();
-      }
-    }
-  }
-
-  private void handleInplaceMerge(List<TsFileResource> seqFiles,
-      List<TsFileResource> unseqFiles, File mergeLog) {
-
-    removeUnseqFiles(unseqFiles);
-    for (int i = 0; i < seqFiles.size(); i++) {
-      TsFileResource seqFile = seqFiles.get(i);
+      handleOtherMerge(seqFiles, unseqFiles, mergeLog, newFile);
+    }
+  }
+
+  private void endMerge(File mergeLog, List<TsFileResource> newFile) {
+    for (int i = 0; i < newFile.size(); i++) {
+      TsFileResource seqFile = newFile.get(i);
       while (!seqFile.getWriteQueryLock().writeLock().tryLock() || !mergeLock.writeLock()
           .tryLock()) {
         if (seqFile.getWriteQueryLock().writeLock().isHeldByCurrentThread()) {
           seqFile.getWriteQueryLock().writeLock().unlock();
         }
-        if(mergeLock.writeLock().isHeldByCurrentThread()) {
+        if (mergeLock.writeLock().isHeldByCurrentThread()) {
           mergeLock.writeLock().unlock();
         }
       }
       try {
         updateMergeModification(seqFile);
-        if (i == seqFiles.size() - 1) {
+        if (i == newFile.size() - 1) {
           //FIXME if there is an exception, the the modification file will be not closed.
           removeMergingModification();
           isMerging = false;
@@ -1573,6 +1570,51 @@
       }
     }
     logger.debug("{} a merge task ends", storageGroupName);
+  }
+
+  private void handleInplaceMerge(List<TsFileResource> seqFiles,
+      List<TsFileResource> unseqFiles, File mergeLog) {
+
+    removeUnseqFiles(unseqFiles);
+    endMerge(mergeLog, seqFiles);
+  }
+
+  private void handleOtherMerge(List<TsFileResource> seqFiles,
+      List<TsFileResource> unseqFiles, File mergeLog, List<TsFileResource> newFile) {
+    // make sure no queries are holding the seqFiles
+    for (TsFileResource seqFile : seqFiles) {
+      seqFile.getWriteQueryLock().writeLock().lock();
+    }
+    // block new queries and insertions to prevent the seqFiles from changing
+    writeLock();
+    mergeLock.writeLock().lock();
+    try {
+      removeUnseqFiles(unseqFiles);
+      removeSeqFiles(seqFiles);
+      // move modifications generated during merge into the new file
+      for (TsFileResource tsFileResource : newFile) {
+        tsFileResource
+            .setProcessor(getOrCreateTsFileProcessor(tsFileResource.getTimePartition(), true));
+        if (mergingModification != null) {
+          logger.info("{} is updating the merged file's modification file", storageGroupName);
+          for (Modification modification : mergingModification.getModifications()) {
+            tsFileResource.getModFile().write(modification);
+          }
+          mergingModification.remove();
+          mergingModification = null;
+        }
+        tsFileResource.close();
+      }
+      sequenceFileTreeSet.addAll(newFile);
+      mergeLog.delete();
+    } catch (IOException e) {
+      logger.error("{} fails to do the after merge action,", storageGroupName, e);
+    } finally {
+      isMerging = false;
+      writeUnlock();
+      mergeLock.writeLock().unlock();
+      logger.info("{} a merge task ends", storageGroupName);
+    }
   }
 
   /**
