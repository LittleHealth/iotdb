--- conflicted
+++ resolved
@@ -61,7 +61,8 @@
 
   private static Path[] resourcePaths = {new PartialPath(COLUMN_TIMESERIES, false),
       new PartialPath(COLUMN_TIMESERIES_ALIAS, false), new PartialPath(COLUMN_STORAGE_GROUP, false),
-      new PartialPath(COLUMN_TIMESERIES_DATATYPE, false), new PartialPath(COLUMN_TIMESERIES_ENCODING, false),
+      new PartialPath(COLUMN_TIMESERIES_DATATYPE, false),
+      new PartialPath(COLUMN_TIMESERIES_ENCODING, false),
       new PartialPath(COLUMN_TIMESERIES_COMPRESSION, false), new PartialPath(COLUMN_TAGS, false),
       new PartialPath(COLUMN_ATTRIBUTES, false)};
   private static TSDataType[] resourceTypes = {TSDataType.TEXT, TSDataType.TEXT, TSDataType.TEXT,
@@ -114,13 +115,8 @@
   }
 
   @Override
-<<<<<<< HEAD
   public boolean hasNextWithoutConstraint() throws IOException {
-    if (index == result.size() && !hasLimit) {
-=======
-  protected boolean hasNextWithoutConstraint() throws IOException {
     if (index == result.size() && !hasLimit && result.size() == plan.getLimit()) {
->>>>>>> 3053112a
       plan.setOffset(plan.getOffset() + plan.getLimit());
       try {
         result = getQueryDataSet();
