--- conflicted
+++ resolved
@@ -23,22 +23,11 @@
 import java.io.Serializable;
 import java.util.Collections;
 import java.util.ArrayList;
-<<<<<<< HEAD
-import java.util.List;
-import java.util.Map;
-import java.util.Map.Entry;
-import java.util.concurrent.ConcurrentSkipListMap;
-import java.util.concurrent.locks.Lock;
-import java.util.concurrent.locks.ReadWriteLock;
-import java.util.concurrent.locks.ReentrantReadWriteLock;
-=======
-import java.util.Collections;
 import java.util.List;
 import java.util.Map;
 import java.util.Map.Entry;
 import java.util.concurrent.ConcurrentHashMap;
 import java.util.concurrent.ConcurrentMap;
->>>>>>> df8f876a
 import org.apache.iotdb.db.conf.IoTDBConstant;
 import org.apache.iotdb.db.metadata.MetadataConstant;
 import org.apache.iotdb.db.metadata.PartialPath;
@@ -65,18 +54,12 @@
    */
   protected String fullPath;
 
-<<<<<<< HEAD
-
-  transient Map<String, MNode> children = null;
-  private transient Map<String, MNode> aliasChildren = null;
-=======
   /**
    * use in Measurement Node so it's protected
    * suppress warnings reason: volatile for double synchronized check
    */
   @SuppressWarnings("squid:S3077")
   protected transient volatile ConcurrentMap<String, MNode> children = null;
->>>>>>> df8f876a
 
   /**
    * suppress warnings reason: volatile for double synchronized check
@@ -111,17 +94,11 @@
      * add child method will only be called when writing MTree, which is not a frequent operation
      */
     if (children == null) {
-<<<<<<< HEAD
-      children = new ConcurrentSkipListMap<>();
-      if (lock == null) {
-        lock = new ReentrantReadWriteLock();
-=======
       // double check, children is volatile
       synchronized (this) {
         if (children == null) {
           children = new ConcurrentHashMap<>();
         }
->>>>>>> df8f876a
       }
     }
 
@@ -179,16 +156,12 @@
    */
   public boolean addAlias(String alias, MNode child) {
     if (aliasChildren == null) {
-<<<<<<< HEAD
-      aliasChildren = new ConcurrentSkipListMap<>();
-=======
       // double check, alias children volatile
       synchronized (this) {
         if (aliasChildren == null) {
           aliasChildren = new ConcurrentHashMap<>();
         }
       }
->>>>>>> df8f876a
     }
 
     return aliasChildren.computeIfAbsent(alias, aliasName -> child) == child;
