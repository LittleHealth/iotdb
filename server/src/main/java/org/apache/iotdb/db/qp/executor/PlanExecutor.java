--- conflicted
+++ resolved
@@ -1079,17 +1079,9 @@
     return true;
   }
 
-<<<<<<< HEAD
-  private boolean createMultiTimeSeries(CreateMultiTimeSeriesPlan createMultiTimeSeriesPlan)
-      throws QueryProcessException {
-    TSStatus[] results = null;
-    boolean hasFailed = false;
-    for (int i = 0; i < createMultiTimeSeriesPlan.getPaths().size(); i++) {
-=======
   private boolean createMultiTimeSeries(CreateMultiTimeSeriesPlan multiPlan) {
     Map<Integer, Exception> results = new HashMap<>(multiPlan.getPaths().size());
     for (int i = 0; i < multiPlan.getPaths().size(); i++) {
->>>>>>> 3c051b32
       CreateTimeSeriesPlan plan = new CreateTimeSeriesPlan(
           multiPlan.getPaths().get(i),
           multiPlan.getDataTypes().get(i),
