/*
 * Licensed to the Apache Software Foundation (ASF) under one
 * or more contributor license agreements.  See the NOTICE file
 * distributed with this work for additional information
 * regarding copyright ownership.  The ASF licenses this file
 * to you under the Apache License, Version 2.0 (the
 * "License"); you may not use this file except in compliance
 * with the License.  You may obtain a copy of the License at
 *
 *     http://www.apache.org/licenses/LICENSE-2.0
 *
 * Unless required by applicable law or agreed to in writing,
 * software distributed under the License is distributed on an
 * "AS IS" BASIS, WITHOUT WARRANTIES OR CONDITIONS OF ANY
 * KIND, either express or implied.  See the License for the
 * specific language governing permissions and limitations
 * under the License.
 */
package org.apache.iotdb.db.qp.executor;

import static org.apache.iotdb.db.conf.IoTDBConstant.COLUMN_CANCELLED;
import static org.apache.iotdb.db.conf.IoTDBConstant.COLUMN_CHILD_PATHS;
import static org.apache.iotdb.db.conf.IoTDBConstant.COLUMN_COLUMN;
import static org.apache.iotdb.db.conf.IoTDBConstant.COLUMN_COUNT;
import static org.apache.iotdb.db.conf.IoTDBConstant.COLUMN_CREATED_TIME;
import static org.apache.iotdb.db.conf.IoTDBConstant.COLUMN_DEVICES;
import static org.apache.iotdb.db.conf.IoTDBConstant.COLUMN_DONE;
import static org.apache.iotdb.db.conf.IoTDBConstant.COLUMN_FUNCTION_CLASS;
import static org.apache.iotdb.db.conf.IoTDBConstant.COLUMN_FUNCTION_NAME;
import static org.apache.iotdb.db.conf.IoTDBConstant.COLUMN_FUNCTION_TEMPORARY;
import static org.apache.iotdb.db.conf.IoTDBConstant.COLUMN_ITEM;
import static org.apache.iotdb.db.conf.IoTDBConstant.COLUMN_PARAMETER;
import static org.apache.iotdb.db.conf.IoTDBConstant.COLUMN_PRIVILEGE;
import static org.apache.iotdb.db.conf.IoTDBConstant.COLUMN_PROGRESS;
import static org.apache.iotdb.db.conf.IoTDBConstant.COLUMN_ROLE;
import static org.apache.iotdb.db.conf.IoTDBConstant.COLUMN_STORAGE_GROUP;
import static org.apache.iotdb.db.conf.IoTDBConstant.COLUMN_TASK_NAME;
import static org.apache.iotdb.db.conf.IoTDBConstant.COLUMN_TTL;
import static org.apache.iotdb.db.conf.IoTDBConstant.COLUMN_USER;
import static org.apache.iotdb.db.conf.IoTDBConstant.COLUMN_VALUE;
import static org.apache.iotdb.tsfile.common.constant.TsFileConstant.TSFILE_SUFFIX;

import java.io.File;
import java.io.IOException;
import java.util.ArrayList;
import java.util.Arrays;
import java.util.Collections;
import java.util.HashMap;
import java.util.HashSet;
import java.util.LinkedList;
import java.util.List;
import java.util.Map;
import java.util.Map.Entry;
import java.util.Set;
import org.apache.iotdb.db.auth.AuthException;
import org.apache.iotdb.db.auth.AuthorityChecker;
import org.apache.iotdb.db.auth.authorizer.BasicAuthorizer;
import org.apache.iotdb.db.auth.authorizer.IAuthorizer;
import org.apache.iotdb.db.auth.entity.PathPrivilege;
import org.apache.iotdb.db.auth.entity.Role;
import org.apache.iotdb.db.auth.entity.User;
import org.apache.iotdb.db.conf.IoTDBConstant;
import org.apache.iotdb.db.conf.IoTDBDescriptor;
import org.apache.iotdb.db.conf.adapter.CompressionRatio;
import org.apache.iotdb.db.conf.adapter.IoTDBConfigDynamicAdapter;
import org.apache.iotdb.db.engine.StorageEngine;
import org.apache.iotdb.db.engine.cache.ChunkCache;
import org.apache.iotdb.db.engine.cache.ChunkMetadataCache;
import org.apache.iotdb.db.engine.cache.TimeSeriesMetadataCache;
import org.apache.iotdb.db.engine.flush.pool.FlushTaskPoolManager;
import org.apache.iotdb.db.engine.merge.manage.MergeManager;
import org.apache.iotdb.db.engine.merge.manage.MergeManager.TaskStatus;
import org.apache.iotdb.db.engine.storagegroup.StorageGroupProcessor.TimePartitionFilter;
import org.apache.iotdb.db.engine.storagegroup.TsFileResource;
import org.apache.iotdb.db.exception.StorageEngineException;
import org.apache.iotdb.db.exception.UDFRegistrationException;
import org.apache.iotdb.db.exception.metadata.DeleteFailedException;
import org.apache.iotdb.db.exception.metadata.IllegalPathException;
import org.apache.iotdb.db.exception.metadata.MetadataException;
import org.apache.iotdb.db.exception.metadata.PathNotExistException;
import org.apache.iotdb.db.exception.metadata.StorageGroupNotSetException;
import org.apache.iotdb.db.exception.query.QueryProcessException;
import org.apache.iotdb.db.metadata.PartialPath;
import org.apache.iotdb.db.metadata.mnode.MNode;
import org.apache.iotdb.db.metadata.mnode.MeasurementMNode;
import org.apache.iotdb.db.metadata.mnode.StorageGroupMNode;
import org.apache.iotdb.db.qp.logical.Operator.OperatorType;
import org.apache.iotdb.db.qp.logical.sys.AuthorOperator;
import org.apache.iotdb.db.qp.logical.sys.AuthorOperator.AuthorType;
import org.apache.iotdb.db.qp.physical.PhysicalPlan;
import org.apache.iotdb.db.qp.physical.crud.AggregationPlan;
import org.apache.iotdb.db.qp.physical.crud.AlignByDevicePlan;
import org.apache.iotdb.db.qp.physical.crud.DeletePartitionPlan;
import org.apache.iotdb.db.qp.physical.crud.DeletePlan;
import org.apache.iotdb.db.qp.physical.crud.FillQueryPlan;
import org.apache.iotdb.db.qp.physical.crud.GroupByTimeFillPlan;
import org.apache.iotdb.db.qp.physical.crud.GroupByTimePlan;
import org.apache.iotdb.db.qp.physical.crud.InsertPlan;
import org.apache.iotdb.db.qp.physical.crud.InsertRowPlan;
import org.apache.iotdb.db.qp.physical.crud.InsertTabletPlan;
import org.apache.iotdb.db.qp.physical.crud.LastQueryPlan;
import org.apache.iotdb.db.qp.physical.crud.QueryPlan;
import org.apache.iotdb.db.qp.physical.crud.RawDataQueryPlan;
import org.apache.iotdb.db.qp.physical.crud.UDTFPlan;
import org.apache.iotdb.db.qp.physical.crud.UpdatePlan;
import org.apache.iotdb.db.qp.physical.sys.AlterTimeSeriesPlan;
import org.apache.iotdb.db.qp.physical.sys.AuthorPlan;
import org.apache.iotdb.db.qp.physical.sys.CountPlan;
import org.apache.iotdb.db.qp.physical.sys.CreateFunctionPlan;
import org.apache.iotdb.db.qp.physical.sys.CreateMultiTimeSeriesPlan;
import org.apache.iotdb.db.qp.physical.sys.CreateTimeSeriesPlan;
import org.apache.iotdb.db.qp.physical.sys.DataAuthPlan;
import org.apache.iotdb.db.qp.physical.sys.DeleteStorageGroupPlan;
import org.apache.iotdb.db.qp.physical.sys.DeleteTimeSeriesPlan;
import org.apache.iotdb.db.qp.physical.sys.DropFunctionPlan;
import org.apache.iotdb.db.qp.physical.sys.FlushPlan;
import org.apache.iotdb.db.qp.physical.sys.LoadConfigurationPlan;
import org.apache.iotdb.db.qp.physical.sys.MergePlan;
import org.apache.iotdb.db.qp.physical.sys.OperateFilePlan;
import org.apache.iotdb.db.qp.physical.sys.SetStorageGroupPlan;
import org.apache.iotdb.db.qp.physical.sys.SetTTLPlan;
import org.apache.iotdb.db.qp.physical.sys.ShowChildPathsPlan;
import org.apache.iotdb.db.qp.physical.sys.ShowDevicesPlan;
import org.apache.iotdb.db.qp.physical.sys.ShowFunctionsPlan;
import org.apache.iotdb.db.qp.physical.sys.ShowPlan;
import org.apache.iotdb.db.qp.physical.sys.ShowStorageGroupPlan;
import org.apache.iotdb.db.qp.physical.sys.ShowTTLPlan;
import org.apache.iotdb.db.qp.physical.sys.ShowTimeSeriesPlan;
import org.apache.iotdb.db.qp.physical.sys.TracingPlan;
import org.apache.iotdb.db.query.context.QueryContext;
import org.apache.iotdb.db.query.dataset.AlignByDeviceDataSet;
import org.apache.iotdb.db.query.dataset.ListDataSet;
import org.apache.iotdb.db.query.dataset.ShowTimeseriesDataSet;
import org.apache.iotdb.db.query.dataset.SingleDataSet;
import org.apache.iotdb.db.query.executor.IQueryRouter;
import org.apache.iotdb.db.query.executor.QueryRouter;
import org.apache.iotdb.db.query.udf.service.UDFRegistrationInformation;
import org.apache.iotdb.db.query.udf.service.UDFRegistrationService;
import org.apache.iotdb.db.service.IoTDB;
import org.apache.iotdb.db.utils.AuthUtils;
import org.apache.iotdb.db.utils.FileLoaderUtils;
import org.apache.iotdb.db.utils.UpgradeUtils;
import org.apache.iotdb.tsfile.common.constant.TsFileConstant;
import org.apache.iotdb.tsfile.exception.filter.QueryFilterOptimizationException;
import org.apache.iotdb.tsfile.file.metadata.ChunkGroupMetadata;
import org.apache.iotdb.tsfile.file.metadata.ChunkMetadata;
import org.apache.iotdb.tsfile.file.metadata.enums.TSDataType;
import org.apache.iotdb.tsfile.read.TsFileSequenceReader;
import org.apache.iotdb.tsfile.read.common.Field;
import org.apache.iotdb.tsfile.read.common.Path;
import org.apache.iotdb.tsfile.read.common.RowRecord;
import org.apache.iotdb.tsfile.read.query.dataset.EmptyDataSet;
import org.apache.iotdb.tsfile.read.query.dataset.QueryDataSet;
import org.apache.iotdb.tsfile.utils.Binary;
import org.apache.iotdb.tsfile.utils.Pair;
import org.apache.iotdb.tsfile.write.schema.MeasurementSchema;
import org.apache.iotdb.tsfile.write.writer.RestorableTsFileIOWriter;
import org.slf4j.Logger;
import org.slf4j.LoggerFactory;

public class PlanExecutor implements IPlanExecutor {

  // logger
  private static final Logger logger = LoggerFactory.getLogger(PlanExecutor.class);

  // for data query
  protected IQueryRouter queryRouter;
  // for administration
  private IAuthorizer authorizer;

  public PlanExecutor() throws QueryProcessException {
    queryRouter = new QueryRouter();
    try {
      authorizer = BasicAuthorizer.getInstance();
    } catch (AuthException e) {
      throw new QueryProcessException(e.getMessage());
    }
  }

  @Override
  public QueryDataSet processQuery(PhysicalPlan queryPlan, QueryContext context)
      throws IOException, StorageEngineException, QueryFilterOptimizationException,
      QueryProcessException, MetadataException, InterruptedException {
    if (queryPlan instanceof QueryPlan) {
      return processDataQuery((QueryPlan) queryPlan, context);
    } else if (queryPlan instanceof AuthorPlan) {
      return processAuthorQuery((AuthorPlan) queryPlan);
    } else if (queryPlan instanceof ShowPlan) {
      return processShowQuery((ShowPlan) queryPlan, context);
    } else {
      throw new QueryProcessException(String.format("Unrecognized query plan %s", queryPlan));
    }
  }

  @Override
  public boolean processNonQuery(PhysicalPlan plan)
      throws QueryProcessException, StorageGroupNotSetException, StorageEngineException {
    switch (plan.getOperatorType()) {
      case DELETE:
        delete((DeletePlan) plan);
        return true;
      case UPDATE:
        UpdatePlan update = (UpdatePlan) plan;
        for (Pair<Long, Long> timePair : update.getIntervals()) {
          update(update.getPath(), timePair.left, timePair.right, update.getValue());
        }
        return true;
      case INSERT:
        insert((InsertRowPlan) plan);
        return true;
      case BATCHINSERT:
        insertTablet((InsertTabletPlan) plan);
        return true;
      case CREATE_ROLE:
      case DELETE_ROLE:
      case CREATE_USER:
      case REVOKE_USER_ROLE:
      case REVOKE_ROLE_PRIVILEGE:
      case REVOKE_USER_PRIVILEGE:
      case GRANT_ROLE_PRIVILEGE:
      case GRANT_USER_PRIVILEGE:
      case GRANT_USER_ROLE:
      case MODIFY_PASSWORD:
      case DELETE_USER:
        AuthorPlan author = (AuthorPlan) plan;
        return operateAuthor(author);
      case GRANT_WATERMARK_EMBEDDING:
        return operateWatermarkEmbedding(((DataAuthPlan) plan).getUsers(), true);
      case REVOKE_WATERMARK_EMBEDDING:
        return operateWatermarkEmbedding(((DataAuthPlan) plan).getUsers(), false);
      case DELETE_TIMESERIES:
        return deleteTimeSeries((DeleteTimeSeriesPlan) plan);
      case CREATE_TIMESERIES:
        return createTimeSeries((CreateTimeSeriesPlan) plan);
      case CREATE_MULTI_TIMESERIES:
        return createMultiTimeSeries((CreateMultiTimeSeriesPlan) plan);
      case ALTER_TIMESERIES:
        return alterTimeSeries((AlterTimeSeriesPlan) plan);
      case SET_STORAGE_GROUP:
        return setStorageGroup((SetStorageGroupPlan) plan);
      case DELETE_STORAGE_GROUP:
        return deleteStorageGroups((DeleteStorageGroupPlan) plan);
      case TTL:
        operateTTL((SetTTLPlan) plan);
        return true;
      case LOAD_CONFIGURATION:
        loadConfiguration((LoadConfigurationPlan) plan);
        return true;
      case LOAD_FILES:
        operateLoadFiles((OperateFilePlan) plan);
        return true;
      case REMOVE_FILE:
        operateRemoveFile((OperateFilePlan) plan);
        return true;
      case MOVE_FILE:
        operateMoveFile((OperateFilePlan) plan);
        return true;
      case FLUSH:
        operateFlush((FlushPlan) plan);
        return true;
      case MERGE:
      case FULL_MERGE:
        operateMerge((MergePlan) plan);
        return true;
      case TRACING:
        operateTracing((TracingPlan) plan);
        return true;
      case CLEAR_CACHE:
        operateClearCache();
        return true;
      case DELETE_PARTITION:
        DeletePartitionPlan p = (DeletePartitionPlan) plan;
        TimePartitionFilter filter =
            (storageGroupName, partitionId) ->
                storageGroupName
                    .equals(((DeletePartitionPlan) plan).getStorageGroupName().getFullPath())
                    && p.getPartitionId().contains(partitionId);
        StorageEngine.getInstance()
            .removePartitions(((DeletePartitionPlan) plan).getStorageGroupName(), filter);
        return true;
      case CREATE_SCHEMA_SNAPSHOT:
        operateCreateSnapshot();
        return true;
      case CREATE_FUNCTION:
        return operateCreateFunction((CreateFunctionPlan) plan);
      case DROP_FUNCTION:
        return operateDropFunction((DropFunctionPlan) plan);
      default:
        throw new UnsupportedOperationException(
            String.format("operation %s is not supported", plan.getOperatorType()));
    }
  }

  private boolean operateCreateFunction(CreateFunctionPlan plan) throws UDFRegistrationException {
    UDFRegistrationService.getInstance()
        .register(plan.getUdfName(), plan.getClassName(), plan.isTemporary(), true);
    return true;
  }

  private boolean operateDropFunction(DropFunctionPlan plan) throws UDFRegistrationException {
    UDFRegistrationService.getInstance().deregister(plan.getUdfName());
    return true;
  }

  private void operateMerge(MergePlan plan) throws StorageEngineException {
    if (plan.getOperatorType() == OperatorType.FULL_MERGE) {
      StorageEngine.getInstance().mergeAll(true);
    } else {
      StorageEngine.getInstance()
          .mergeAll(IoTDBDescriptor.getInstance().getConfig().isForceFullMerge());
    }
  }

  private void operateClearCache() {
    ChunkCache.getInstance().clear();
    ChunkMetadataCache.getInstance().clear();
    TimeSeriesMetadataCache.getInstance().clear();
  }

  private void operateCreateSnapshot() {
    IoTDB.metaManager.createMTreeSnapshot();
  }

  private void operateTracing(TracingPlan plan) {
    IoTDBDescriptor.getInstance().getConfig().setEnablePerformanceTracing(plan.isTracingOn());
  }

  private void operateFlush(FlushPlan plan) throws StorageGroupNotSetException {
    if (plan.getPaths().isEmpty()) {
      StorageEngine.getInstance().syncCloseAllProcessor();
    } else {
      flushSpecifiedStorageGroups(plan);
    }

    if (!plan.getPaths().isEmpty()) {
      List<PartialPath> noExistSg = checkStorageGroupExist(plan.getPaths());
      if (!noExistSg.isEmpty()) {
        StringBuilder sb = new StringBuilder();
        noExistSg.forEach(storageGroup -> sb.append(storageGroup.getFullPath()).append(","));
        throw new StorageGroupNotSetException(
            sb.subSequence(0, sb.length() - 1).toString());
      }
    }
  }

  private void flushSpecifiedStorageGroups(FlushPlan plan) throws StorageGroupNotSetException {
    Map<PartialPath, List<Pair<Long, Boolean>>> storageGroupMap = plan.getStorageGroupPartitionIds();
    for (Entry<PartialPath, List<Pair<Long, Boolean>>> entry : storageGroupMap.entrySet()) {
      PartialPath storageGroupName = entry.getKey();
      // normal flush
      if (entry.getValue() == null) {
        if (plan.isSeq() == null) {
          StorageEngine.getInstance().closeStorageGroupProcessor(storageGroupName, true, plan.isSync());
          StorageEngine.getInstance().closeStorageGroupProcessor(storageGroupName, false, plan.isSync());
        } else {
          StorageEngine.getInstance()
              .closeStorageGroupProcessor(storageGroupName, plan.isSeq(), plan.isSync());
        }
      }
      // partition specified flush, for snapshot flush plan
      else {
        List<Pair<Long, Boolean>> partitionIdSequencePairs = entry.getValue();
        for (Pair<Long, Boolean> pair : partitionIdSequencePairs) {
          StorageEngine.getInstance()
              .closeStorageGroupProcessor(storageGroupName, pair.left, pair.right, true);
        }
      }
    }
  }

  protected QueryDataSet processDataQuery(QueryPlan queryPlan, QueryContext context)
      throws StorageEngineException, QueryFilterOptimizationException, QueryProcessException,
      IOException, MetadataException, InterruptedException {
    QueryDataSet queryDataSet;
    if (queryPlan instanceof AlignByDevicePlan) {
      queryDataSet = getAlignByDeviceDataSet((AlignByDevicePlan) queryPlan, context, queryRouter);
    } else {
      if (queryPlan.getPaths() == null || queryPlan.getPaths().isEmpty()) {
        // no time series are selected, return EmptyDataSet
        return new EmptyDataSet();
      } else if (queryPlan instanceof UDTFPlan) {
        UDTFPlan udtfPlan = (UDTFPlan) queryPlan;
        queryDataSet = queryRouter.udtfQuery(udtfPlan, context);
      } else if (queryPlan instanceof GroupByTimeFillPlan) {
        GroupByTimeFillPlan groupByFillPlan = (GroupByTimeFillPlan) queryPlan;
        queryDataSet = queryRouter.groupByFill(groupByFillPlan, context);
      } else if (queryPlan instanceof GroupByTimePlan) {
        GroupByTimePlan groupByTimePlan = (GroupByTimePlan) queryPlan;
        queryDataSet = queryRouter.groupBy(groupByTimePlan, context);
      } else if (queryPlan instanceof AggregationPlan) {
        AggregationPlan aggregationPlan = (AggregationPlan) queryPlan;
        queryDataSet = queryRouter.aggregate(aggregationPlan, context);
      } else if (queryPlan instanceof FillQueryPlan) {
        FillQueryPlan fillQueryPlan = (FillQueryPlan) queryPlan;
        queryDataSet = queryRouter.fill(fillQueryPlan, context);
      } else if (queryPlan instanceof LastQueryPlan) {
        queryDataSet = queryRouter.lastQuery((LastQueryPlan) queryPlan, context);
      } else {
        queryDataSet = queryRouter.rawDataQuery((RawDataQueryPlan) queryPlan, context);
      }
    }
    queryDataSet.setRowLimit(queryPlan.getRowLimit());
    queryDataSet.setRowOffset(queryPlan.getRowOffset());
    return queryDataSet;
  }

  protected AlignByDeviceDataSet getAlignByDeviceDataSet(AlignByDevicePlan plan,
      QueryContext context, IQueryRouter router) {
    return new AlignByDeviceDataSet(plan, context, router);
  }

  protected QueryDataSet processShowQuery(ShowPlan showPlan, QueryContext context)
      throws QueryProcessException, MetadataException {
    switch (showPlan.getShowContentType()) {
      case TTL:
        return processShowTTLQuery((ShowTTLPlan) showPlan);
      case DYNAMIC_PARAMETER:
        return processShowDynamicParameterQuery();
      case FLUSH_TASK_INFO:
        return processShowFlushTaskInfo();
      case VERSION:
        return processShowVersion();
      case TIMESERIES:
        return processShowTimeseries((ShowTimeSeriesPlan) showPlan, context);
      case STORAGE_GROUP:
        return processShowStorageGroup((ShowStorageGroupPlan) showPlan);
      case DEVICES:
        return processShowDevices((ShowDevicesPlan) showPlan);
      case CHILD_PATH:
        return processShowChildPaths((ShowChildPathsPlan) showPlan);
      case COUNT_TIMESERIES:
        return processCountTimeSeries((CountPlan) showPlan);
      case COUNT_NODE_TIMESERIES:
        return processCountNodeTimeSeries((CountPlan) showPlan);
      case COUNT_DEVICES:
        return processCountDevices((CountPlan) showPlan);
      case COUNT_STORAGE_GROUP:
        return processCountStorageGroup((CountPlan) showPlan);
      case COUNT_NODES:
        return processCountNodes((CountPlan) showPlan);
      case MERGE_STATUS:
        return processShowMergeStatus();
      case FUNCTIONS:
        return processShowFunctions((ShowFunctionsPlan) showPlan);
      default:
        throw new QueryProcessException(String.format("Unrecognized show plan %s", showPlan));
    }
  }

  private QueryDataSet processCountNodes(CountPlan countPlan) throws MetadataException {
    int num = getNodesNumInGivenLevel(countPlan.getPath(), countPlan.getLevel());
    SingleDataSet singleDataSet =
        new SingleDataSet(
            Collections.singletonList(new PartialPath(COLUMN_COUNT, false)),
            Collections.singletonList(TSDataType.INT32));
    Field field = new Field(TSDataType.INT32);
    field.setIntV(num);
    RowRecord record = new RowRecord(0);
    record.addField(field);
    singleDataSet.setRecord(record);
    return singleDataSet;
  }

  private QueryDataSet processCountNodeTimeSeries(CountPlan countPlan) throws MetadataException {
    // get the nodes that need to group by first
    List<PartialPath> nodes = getNodesList(countPlan.getPath(), countPlan.getLevel());
    ListDataSet listDataSet =
        new ListDataSet(
            Arrays.asList(new PartialPath(COLUMN_COLUMN, false),
                new PartialPath(COLUMN_COUNT, false)),
            Arrays.asList(TSDataType.TEXT, TSDataType.TEXT));
    for (PartialPath columnPath : nodes) {
      RowRecord record = new RowRecord(0);
      Field field = new Field(TSDataType.TEXT);
      field.setBinaryV(new Binary(columnPath.getFullPath()));
      Field field1 = new Field(TSDataType.TEXT);
      // get the count of every group
      field1.setBinaryV(new Binary(Integer.toString(getPathsNum(columnPath))));
      record.addField(field);
      record.addField(field1);
      listDataSet.putRecord(record);
    }
    return listDataSet;
  }

  private QueryDataSet processCountDevices(CountPlan countPlan) throws MetadataException {
    int num = getDevicesNum(countPlan.getPath());
    SingleDataSet singleDataSet =
        new SingleDataSet(
            Collections.singletonList(new PartialPath(COLUMN_DEVICES, false)),
            Collections.singletonList(TSDataType.INT32));
    Field field = new Field(TSDataType.INT32);
    field.setIntV(num);
    RowRecord record = new RowRecord(0);
    record.addField(field);
    singleDataSet.setRecord(record);
    return singleDataSet;
  }

  private QueryDataSet processCountStorageGroup(CountPlan countPlan) throws MetadataException {
    int num = getStorageGroupNum(countPlan.getPath());
    SingleDataSet singleDataSet =
        new SingleDataSet(
            Collections.singletonList(new PartialPath(COLUMN_STORAGE_GROUP, false)),
            Collections.singletonList(TSDataType.INT32));
    Field field = new Field(TSDataType.INT32);
    field.setIntV(num);
    RowRecord record = new RowRecord(0);
    record.addField(field);
    singleDataSet.setRecord(record);
    return singleDataSet;
  }

  private int getDevicesNum(PartialPath path) throws MetadataException {
    return IoTDB.metaManager.getDevicesNum(path);
  }

  private int getStorageGroupNum(PartialPath path) throws MetadataException {
    return IoTDB.metaManager.getStorageGroupNum(path);
  }

  protected int getPathsNum(PartialPath path) throws MetadataException {
    return IoTDB.metaManager.getAllTimeseriesCount(path);
  }

  protected int getNodesNumInGivenLevel(PartialPath path, int level) throws MetadataException {
    return IoTDB.metaManager.getNodesCountInGivenLevel(path, level);
  }

  protected List<PartialPath> getPathsName(PartialPath path) throws MetadataException {
    return IoTDB.metaManager.getAllTimeseriesPath(path);
  }

  protected List<PartialPath> getNodesList(PartialPath schemaPattern, int level)
      throws MetadataException {
    return IoTDB.metaManager.getNodesList(schemaPattern, level);
  }

  private QueryDataSet processCountTimeSeries(CountPlan countPlan) throws MetadataException {
    int num = getPathsNum(countPlan.getPath());
    SingleDataSet singleDataSet =
        new SingleDataSet(
            Collections.singletonList(new PartialPath(COLUMN_CHILD_PATHS, false)),
            Collections.singletonList(TSDataType.INT32));
    Field field = new Field(TSDataType.INT32);
    field.setIntV(num);
    RowRecord record = new RowRecord(0);
    record.addField(field);
    singleDataSet.setRecord(record);
    return singleDataSet;
  }

  private QueryDataSet processShowDevices(ShowDevicesPlan showDevicesPlan)
      throws MetadataException {
    ListDataSet listDataSet =
        new ListDataSet(
            Collections.singletonList(new PartialPath(COLUMN_DEVICES, false)),
            Collections.singletonList(TSDataType.TEXT));
    Set<PartialPath> devices = getDevices(showDevicesPlan.getPath());
    for (PartialPath s : devices) {
      RowRecord record = new RowRecord(0);
      Field field = new Field(TSDataType.TEXT);
      field.setBinaryV(new Binary(s.getFullPath()));
      record.addField(field);
      listDataSet.putRecord(record);
    }
    return listDataSet;
  }

  protected Set<PartialPath> getDevices(PartialPath path) throws MetadataException {
    return IoTDB.metaManager.getDevices(path);
  }

  private QueryDataSet processShowChildPaths(ShowChildPathsPlan showChildPathsPlan)
      throws MetadataException {
    Set<String> childPathsList = getPathNextChildren(showChildPathsPlan.getPath());
    ListDataSet listDataSet =
        new ListDataSet(
            Collections.singletonList(new PartialPath(COLUMN_CHILD_PATHS, false)),
            Collections.singletonList(TSDataType.TEXT));
    for (String s : childPathsList) {
      RowRecord record = new RowRecord(0);
      Field field = new Field(TSDataType.TEXT);
      field.setBinaryV(new Binary(s));
      record.addField(field);
      listDataSet.putRecord(record);
    }
    return listDataSet;
  }

  protected Set<String> getPathNextChildren(PartialPath path) throws MetadataException {
    return IoTDB.metaManager.getChildNodePathInNextLevel(path);
  }

  protected List<PartialPath> getStorageGroupNames(PartialPath path) throws MetadataException {
    return IoTDB.metaManager.getStorageGroupPaths(path);
  }

  private QueryDataSet processShowStorageGroup(ShowStorageGroupPlan showStorageGroupPlan)
      throws MetadataException {
    ListDataSet listDataSet =
        new ListDataSet(
            Collections.singletonList(new PartialPath(COLUMN_STORAGE_GROUP, false)),
            Collections.singletonList(TSDataType.TEXT));
    List<PartialPath> storageGroupList = getStorageGroupNames(showStorageGroupPlan.getPath());
    for (PartialPath s : storageGroupList) {
      RowRecord record = new RowRecord(0);
      Field field = new Field(TSDataType.TEXT);
      field.setBinaryV(new Binary(s.getFullPath()));
      record.addField(field);
      listDataSet.putRecord(record);
    }
    return listDataSet;
  }

  private QueryDataSet processShowTimeseries(ShowTimeSeriesPlan showTimeSeriesPlan,
      QueryContext context) throws MetadataException {
    return new ShowTimeseriesDataSet(showTimeSeriesPlan, context);
  }

  protected List<StorageGroupMNode> getAllStorageGroupNodes() {
    return IoTDB.metaManager.getAllStorageGroupNodes();
  }

  private QueryDataSet processShowTTLQuery(ShowTTLPlan showTTLPlan) {
    ListDataSet listDataSet =
        new ListDataSet(
            Arrays.asList(new PartialPath(COLUMN_STORAGE_GROUP, false),
                new PartialPath(COLUMN_TTL, false)),
            Arrays.asList(TSDataType.TEXT, TSDataType.INT64));
    List<PartialPath> selectedSgs = showTTLPlan.getStorageGroups();

    List<StorageGroupMNode> storageGroups = getAllStorageGroupNodes();
    int timestamp = 0;
    for (StorageGroupMNode mNode : storageGroups) {
      PartialPath sgName = mNode.getPartialPath();
      if (!selectedSgs.isEmpty() && !selectedSgs.contains(sgName)) {
        continue;
      }
      RowRecord rowRecord = new RowRecord(timestamp++);
      Field sg = new Field(TSDataType.TEXT);
      Field ttl;
      sg.setBinaryV(new Binary(sgName.getFullPath()));
      if (mNode.getDataTTL() != Long.MAX_VALUE) {
        ttl = new Field(TSDataType.INT64);
        ttl.setLongV(mNode.getDataTTL());
      } else {
        ttl = null;
      }
      rowRecord.addField(sg);
      rowRecord.addField(ttl);
      listDataSet.putRecord(rowRecord);
    }

    return listDataSet;
  }

  private QueryDataSet processShowVersion() {
    SingleDataSet singleDataSet =
        new SingleDataSet(
            Collections.singletonList(new PartialPath(IoTDBConstant.COLUMN_VERSION, false)),
            Collections.singletonList(TSDataType.TEXT));
    Field field = new Field(TSDataType.TEXT);
    field.setBinaryV(new Binary(IoTDBConstant.VERSION));
    RowRecord rowRecord = new RowRecord(0);
    rowRecord.addField(field);
    singleDataSet.setRecord(rowRecord);
    return singleDataSet;
  }

  private QueryDataSet processShowDynamicParameterQuery() {
    ListDataSet listDataSet =
        new ListDataSet(
            Arrays.asList(new PartialPath(COLUMN_PARAMETER, false),
                new PartialPath(COLUMN_VALUE, false)),
            Arrays.asList(TSDataType.TEXT, TSDataType.TEXT));

    int timestamp = 0;
    addRowRecordForShowQuery(
        listDataSet,
        timestamp++,
        "memtable size threshold",
        IoTDBDescriptor.getInstance().getConfig().getMemtableSizeThreshold() + "B");
    addRowRecordForShowQuery(
        listDataSet,
        timestamp++,
        "memtable number",
        IoTDBDescriptor.getInstance().getConfig().getMaxMemtableNumber() + "B");
    addRowRecordForShowQuery(
        listDataSet,
        timestamp++,
        "tsfile size threshold",
        IoTDBDescriptor.getInstance().getConfig().getTsFileSizeThreshold() + "B");
    addRowRecordForShowQuery(
        listDataSet,
        timestamp++,
        "compression ratio",
        Double.toString(CompressionRatio.getInstance().getRatio()));
    addRowRecordForShowQuery(
        listDataSet,
        timestamp++,
        "storage group number",
        Integer.toString(IoTDB.metaManager.getAllStorageGroupPaths().size()));
    addRowRecordForShowQuery(
        listDataSet,
        timestamp++,
        "timeseries number",
        Integer.toString(IoTDBConfigDynamicAdapter.getInstance().getTotalTimeseries()));
    addRowRecordForShowQuery(
        listDataSet,
        timestamp,
        "maximal timeseries number among storage groups",
        Long.toString(IoTDB.metaManager.getMaximalSeriesNumberAmongStorageGroups()));
    return listDataSet;
  }

  private QueryDataSet processShowFlushTaskInfo() {
    ListDataSet listDataSet =
        new ListDataSet(
            Arrays
                .asList(new PartialPath(COLUMN_ITEM, false), new PartialPath(COLUMN_VALUE, false)),
            Arrays.asList(TSDataType.TEXT, TSDataType.TEXT));

    int timestamp = 0;
    addRowRecordForShowQuery(
        listDataSet,
        timestamp++,
        "total number of flush tasks",
        Integer.toString(FlushTaskPoolManager.getInstance().getTotalTasks()));
    addRowRecordForShowQuery(
        listDataSet,
        timestamp++,
        "number of working flush tasks",
        Integer.toString(FlushTaskPoolManager.getInstance().getWorkingTasksNumber()));
    addRowRecordForShowQuery(
        listDataSet,
        timestamp,
        "number of waiting flush tasks",
        Integer.toString(FlushTaskPoolManager.getInstance().getWaitingTasksNumber()));
    return listDataSet;
  }

  private QueryDataSet processShowFunctions(ShowFunctionsPlan showPlan) {
    ListDataSet listDataSet = new ListDataSet(Arrays.asList(
        new PartialPath(COLUMN_FUNCTION_NAME, false),
        new PartialPath(COLUMN_FUNCTION_CLASS, false),
        new PartialPath(COLUMN_FUNCTION_TEMPORARY, false)),
        Arrays.asList(TSDataType.TEXT, TSDataType.TEXT, TSDataType.BOOLEAN));
    for (UDFRegistrationInformation info : UDFRegistrationService.getInstance()
        .getRegistrationInformation()) {
      if (showPlan.showTemporary() && !info.isTemporary()) {
        continue;
      }
      RowRecord rowRecord = new RowRecord(0); // ignore timestamp
      rowRecord.addField(Binary.valueOf(info.getFunctionName()), TSDataType.TEXT);
      rowRecord.addField(Binary.valueOf(info.getClassName()), TSDataType.TEXT);
      rowRecord.addField(info.isTemporary(), TSDataType.BOOLEAN);
      listDataSet.putRecord(rowRecord);
    }
    return listDataSet;
  }

  private void addRowRecordForShowQuery(
      ListDataSet listDataSet, int timestamp, String item, String value) {
    RowRecord rowRecord = new RowRecord(timestamp);
    Field itemField = new Field(TSDataType.TEXT);
    itemField.setBinaryV(new Binary(item));
    Field valueField = new Field(TSDataType.TEXT);
    valueField.setBinaryV(new Binary(value));
    rowRecord.addField(itemField);
    rowRecord.addField(valueField);
    listDataSet.putRecord(rowRecord);
  }

  @Override
  public void delete(DeletePlan deletePlan) throws QueryProcessException {
    for (PartialPath path : deletePlan.getPaths()) {
      delete(path, deletePlan.getDeleteStartTime(), deletePlan.getDeleteEndTime(), deletePlan.getIndex());
    }
  }

  private void operateLoadFiles(OperateFilePlan plan) throws QueryProcessException {
    File file = plan.getFile();
    if (!file.exists()) {
      throw new QueryProcessException(
          String.format("File path %s doesn't exists.", file.getPath()));
    }
    if (file.isDirectory()) {
      recursionFileDir(file, plan);
    } else {
      loadFile(file, plan);
    }
  }

  private void recursionFileDir(File curFile, OperateFilePlan plan) throws QueryProcessException {
    File[] files = curFile.listFiles();
    for (File file : files) {
      if (file.isDirectory()) {
        recursionFileDir(file, plan);
      } else {
        loadFile(file, plan);
      }
    }
  }

  private void loadFile(File file, OperateFilePlan plan) throws QueryProcessException {
    if (!file.getName().endsWith(TSFILE_SUFFIX)) {
      return;
    }
    TsFileResource tsFileResource = new TsFileResource(file);
    long fileVersion =
        Long.parseLong(
            tsFileResource.getTsFile().getName().split(IoTDBConstant.FILE_NAME_SEPARATOR)[1]);
    tsFileResource.setHistoricalVersions(Collections.singleton(fileVersion));
    tsFileResource.setClosed(true);
    try {
      // check file
      RestorableTsFileIOWriter restorableTsFileIOWriter = new RestorableTsFileIOWriter(file);
      if (restorableTsFileIOWriter.hasCrashed()) {
        restorableTsFileIOWriter.close();
        throw new QueryProcessException(
            String.format(
                "Cannot load file %s because the file has crashed.", file.getAbsolutePath()));
      }
      Map<Path, MeasurementSchema> schemaMap = new HashMap<>();

      List<Pair<Long, Long>> versionInfo = new ArrayList<>();

      List<ChunkGroupMetadata> chunkGroupMetadataList = new ArrayList<>();
      try (TsFileSequenceReader reader = new TsFileSequenceReader(file.getAbsolutePath(), false)) {
        reader.selfCheck(schemaMap, chunkGroupMetadataList, versionInfo, false);
      }

      FileLoaderUtils.checkTsFileResource(tsFileResource);
      if (UpgradeUtils.isNeedUpgrade(tsFileResource)) {
        throw new QueryProcessException(
            String.format(
                "Cannot load file %s because the file's version is old which needs to be upgraded.",
                file.getAbsolutePath()));
      }

      // create schemas if they doesn't exist
      if (plan.isAutoCreateSchema()) {
        createSchemaAutomatically(chunkGroupMetadataList, schemaMap, plan.getSgLevel());
      }

      StorageEngine.getInstance().loadNewTsFile(tsFileResource);
    } catch (Exception e) {
      throw new QueryProcessException(
          String.format("Cannot load file %s because %s", file.getAbsolutePath(), e.getMessage()));
    }
  }

  @SuppressWarnings("squid:S3776") // Suppress high Cognitive Complexity warning
  private void createSchemaAutomatically(
      List<ChunkGroupMetadata> chunkGroupMetadataList,
      Map<Path, MeasurementSchema> knownSchemas,
      int sgLevel)
      throws QueryProcessException, MetadataException {
    if (chunkGroupMetadataList.isEmpty()) {
      return;
    }

    Set<PartialPath> registeredSeries = new HashSet<>();
    for (ChunkGroupMetadata chunkGroupMetadata : chunkGroupMetadataList) {
      String device = chunkGroupMetadata.getDevice();
      MNode node = null;
      node = IoTDB.metaManager
          .getDeviceNodeWithAutoCreate(new PartialPath(device), true, sgLevel);
      for (ChunkMetadata chunkMetadata : chunkGroupMetadata.getChunkMetadataList()) {
        PartialPath series = new PartialPath(
            chunkGroupMetadata.getDevice() + TsFileConstant.PATH_SEPARATOR + chunkMetadata
                .getMeasurementUid());
        if (!registeredSeries.contains(series)) {
          registeredSeries.add(series);
          MeasurementSchema schema = knownSchemas
              .get(new Path(series.getDevice(), series.getMeasurement()));
          if (schema == null) {
            throw new MetadataException(
                String.format(
                    "Can not get the schema of measurement [%s]",
                    chunkMetadata.getMeasurementUid()));
          }
          if (!node.hasChild(chunkMetadata.getMeasurementUid())) {
            IoTDB.metaManager.createTimeseries(
                series,
                schema.getType(),
                schema.getEncodingType(),
                schema.getCompressor(),
                Collections.emptyMap());
          } else if (!(node
              .getChild(chunkMetadata.getMeasurementUid()) instanceof MeasurementMNode)) {
            throw new QueryProcessException(
                String.format("Current Path is not leaf node. %s", series));
          }
        }
      }
    }
  }

  private void operateRemoveFile(OperateFilePlan plan) throws QueryProcessException {
    try {
      if (!StorageEngine.getInstance().deleteTsfile(plan.getFile())) {
        throw new QueryProcessException(
            String.format("File %s doesn't exist.", plan.getFile().getName()));
      }
    } catch (StorageEngineException | IllegalPathException e) {
      throw new QueryProcessException(
          String.format("Cannot remove file because %s", e.getMessage()));
    }
  }

  private void operateMoveFile(OperateFilePlan plan) throws QueryProcessException {
    if (!plan.getTargetDir().exists() || !plan.getTargetDir().isDirectory()) {
      throw new QueryProcessException(
          String.format("Target dir %s is invalid.", plan.getTargetDir().getPath()));
    }
    try {
      if (!StorageEngine.getInstance().moveTsfile(plan.getFile(), plan.getTargetDir())) {
        throw new QueryProcessException(
            String.format("File %s doesn't exist.", plan.getFile().getName()));
      }
    } catch (StorageEngineException | IllegalPathException e) {
      throw new QueryProcessException(
          String.format(
              "Cannot move file %s to target directory %s because %s",
              plan.getFile().getPath(), plan.getTargetDir().getPath(), e.getMessage()));
    }
  }

  private void operateTTL(SetTTLPlan plan) throws QueryProcessException {
    try {
      IoTDB.metaManager.setTTL(plan.getStorageGroup(), plan.getDataTTL());
      StorageEngine.getInstance().setTTL(plan.getStorageGroup(), plan.getDataTTL());
    } catch (MetadataException | StorageEngineException e) {
      throw new QueryProcessException(e);
    } catch (IOException e) {
      throw new QueryProcessException(e.getMessage());
    }
  }

  @Override
  public void update(PartialPath path, long startTime, long endTime, String value) {
    throw new UnsupportedOperationException("update is not supported now");
  }

  @Override
  public void delete(PartialPath path, long startTime, long endTime, long planIndex) throws QueryProcessException {
    try {
      if (!IoTDB.metaManager.isPathExist(path)) {
        throw new QueryProcessException(
            String.format("Time series %s does not exist.", path.getFullPath()));
      }
      StorageEngine.getInstance().delete(path, startTime, endTime, planIndex);
    } catch (StorageEngineException e) {
      throw new QueryProcessException(e);
    }
  }

<<<<<<< HEAD
  private MNode getSeriesSchemas(InsertPlan insertPlan) throws MetadataException {
    return mManager.getSeriesSchemasAndReadLockDevice(insertPlan);
=======
  private MNode getSeriesSchemas(InsertPlan insertPlan)
      throws MetadataException {
    return IoTDB.metaManager
        .getSeriesSchemasAndReadLockDevice(insertPlan);
>>>>>>> 8bacba50
  }

  @Override
  public void insert(InsertRowPlan insertRowPlan) throws QueryProcessException {
    try {
      insertRowPlan
          .setMeasurementMNodes(new MeasurementMNode[insertRowPlan.getMeasurements().length]);
      getSeriesSchemas(insertRowPlan);
      insertRowPlan.transferType();

      //check insert plan
      if (insertRowPlan.getValues().length == 0) {
        logger.warn("Can't insert row with only time/timestamp");
        return;
      }

      StorageEngine.getInstance().insert(insertRowPlan);
      if (insertRowPlan.getFailedMeasurements() != null) {
        // check if all path not exist exceptions
        List<String> failedPaths = insertRowPlan.getFailedMeasurements();
        List<Exception> exceptions = insertRowPlan.getFailedExceptions();
        boolean isPathNotExistException = true;
        for (Exception e : exceptions) {
          Throwable curException = e;
          while (curException.getCause() != null) {
            curException = curException.getCause();
          }
          if (!(curException instanceof PathNotExistException)) {
            isPathNotExistException = false;
            break;
          }
        }
        if (isPathNotExistException) {
          throw new PathNotExistException(failedPaths);
        } else {
          throw new StorageEngineException(
              "failed to insert points " + insertRowPlan.getFailedMeasurements());
        }
      }
    } catch (StorageEngineException | MetadataException e) {
      throw new QueryProcessException(e);
    }
  }

  @Override
  public void insertTablet(InsertTabletPlan insertTabletPlan) throws QueryProcessException {
    try {
      insertTabletPlan
          .setMeasurementMNodes(new MeasurementMNode[insertTabletPlan.getMeasurements().length]);
      getSeriesSchemas(insertTabletPlan);
      StorageEngine.getInstance().insertTablet(insertTabletPlan);
      if (insertTabletPlan.getFailedMeasurements() != null) {
        throw new StorageEngineException(
            "failed to insert measurements " + insertTabletPlan.getFailedMeasurements());
      }
    } catch (StorageEngineException | MetadataException e) {
      throw new QueryProcessException(e);
    }
  }

  private boolean operateAuthor(AuthorPlan author) throws QueryProcessException {
    AuthorOperator.AuthorType authorType = author.getAuthorType();
    String userName = author.getUserName();
    String roleName = author.getRoleName();
    String password = author.getPassword();
    String newPassword = author.getNewPassword();
    Set<Integer> permissions = author.getPermissions();
    PartialPath nodeName = author.getNodeName();
    try {
      switch (authorType) {
        case UPDATE_USER:
          authorizer.updateUserPassword(userName, newPassword);
          break;
        case CREATE_USER:
          authorizer.createUser(userName, password);
          break;
        case CREATE_ROLE:
          authorizer.createRole(roleName);
          break;
        case DROP_USER:
          authorizer.deleteUser(userName);
          break;
        case DROP_ROLE:
          authorizer.deleteRole(roleName);
          break;
        case GRANT_ROLE:
          for (int i : permissions) {
            authorizer.grantPrivilegeToRole(roleName, nodeName.getFullPath(), i);
          }
          break;
        case GRANT_USER:
          for (int i : permissions) {
            authorizer.grantPrivilegeToUser(userName, nodeName.getFullPath(), i);
          }
          break;
        case GRANT_ROLE_TO_USER:
          authorizer.grantRoleToUser(roleName, userName);
          break;
        case REVOKE_USER:
          for (int i : permissions) {
            authorizer.revokePrivilegeFromUser(userName, nodeName.getFullPath(), i);
          }
          break;
        case REVOKE_ROLE:
          for (int i : permissions) {
            authorizer.revokePrivilegeFromRole(roleName, nodeName.getFullPath(), i);
          }
          break;
        case REVOKE_ROLE_FROM_USER:
          authorizer.revokeRoleFromUser(roleName, userName);
          break;
        default:
          throw new QueryProcessException("Unsupported operation " + authorType);
      }
    } catch (AuthException e) {
      throw new QueryProcessException(e.getMessage());
    }
    return true;
  }

  private boolean operateWatermarkEmbedding(List<String> users, boolean useWatermark)
      throws QueryProcessException {
    try {
      for (String user : users) {
        authorizer.setUserUseWaterMark(user, useWatermark);
      }
    } catch (AuthException e) {
      throw new QueryProcessException(e.getMessage());
    }
    return true;
  }

  private boolean createTimeSeries(CreateTimeSeriesPlan createTimeSeriesPlan)
      throws QueryProcessException {
    try {
      IoTDB.metaManager.createTimeseries(createTimeSeriesPlan);
    } catch (MetadataException e) {
      throw new QueryProcessException(e);
    }
    return true;
  }

  private boolean createMultiTimeSeries(CreateMultiTimeSeriesPlan createMultiTimeSeriesPlan) {
    Map<Integer, Exception> results = new HashMap<>(createMultiTimeSeriesPlan.getPaths().size());
    for (int i = 0; i < createMultiTimeSeriesPlan.getPaths().size(); i++) {
      CreateTimeSeriesPlan plan = new CreateTimeSeriesPlan(
          createMultiTimeSeriesPlan.getPaths().get(i),
          createMultiTimeSeriesPlan.getDataTypes().get(i),
          createMultiTimeSeriesPlan.getEncodings().get(i),
          createMultiTimeSeriesPlan.getCompressors().get(i),
          createMultiTimeSeriesPlan.getProps() == null ? null
              : createMultiTimeSeriesPlan.getProps().get(i),
          createMultiTimeSeriesPlan.getTags() == null ? null
              : createMultiTimeSeriesPlan.getTags().get(i),
          createMultiTimeSeriesPlan.getAttributes() == null ? null
              : createMultiTimeSeriesPlan.getAttributes().get(i),
          createMultiTimeSeriesPlan.getAlias() == null ? null
              : createMultiTimeSeriesPlan.getAlias().get(i));

      try {
        createTimeSeries(plan);
      } catch (QueryProcessException e) {
        results.put(createMultiTimeSeriesPlan.getIndexes().get(i), e);
        logger.debug("meet error while processing create timeseries. ", e);
      }
    }
    createMultiTimeSeriesPlan.setResults(results);
    return true;
  }

  protected boolean deleteTimeSeries(DeleteTimeSeriesPlan deleteTimeSeriesPlan)
      throws QueryProcessException {
    List<PartialPath> deletePathList = deleteTimeSeriesPlan.getPaths();
    try {
      List<String> failedNames = new LinkedList<>();
      for (PartialPath path : deletePathList) {
        StorageEngine.getInstance().deleteTimeseries(path, deleteTimeSeriesPlan.getIndex());
        String failedTimeseries = IoTDB.metaManager.deleteTimeseries(path);
        if (!failedTimeseries.isEmpty()) {
          failedNames.add(failedTimeseries);
        }
      }
      if (!failedNames.isEmpty()) {
        throw new DeleteFailedException(String.join(",", failedNames));
      }
    } catch (MetadataException | StorageEngineException e) {
      throw new QueryProcessException(e);
    }
    return true;
  }

  private boolean alterTimeSeries(AlterTimeSeriesPlan alterTimeSeriesPlan)
      throws QueryProcessException {
    PartialPath path = alterTimeSeriesPlan.getPath();
    Map<String, String> alterMap = alterTimeSeriesPlan.getAlterMap();
    try {
      switch (alterTimeSeriesPlan.getAlterType()) {
        case RENAME:
          String beforeName = alterMap.keySet().iterator().next();
          String currentName = alterMap.get(beforeName);
          IoTDB.metaManager.renameTagOrAttributeKey(beforeName, currentName, path);
          break;
        case SET:
          IoTDB.metaManager.setTagsOrAttributesValue(alterMap, path);
          break;
        case DROP:
          IoTDB.metaManager.dropTagsOrAttributes(alterMap.keySet(), path);
          break;
        case ADD_TAGS:
          IoTDB.metaManager.addTags(alterMap, path);
          break;
        case ADD_ATTRIBUTES:
          IoTDB.metaManager.addAttributes(alterMap, path);
          break;
        case UPSERT:
          IoTDB.metaManager.upsertTagsAndAttributes(alterTimeSeriesPlan.getAlias(),
              alterTimeSeriesPlan.getTagsMap(), alterTimeSeriesPlan.getAttributesMap(),
              path);
          break;
      }
    } catch (MetadataException e) {
      throw new QueryProcessException(e);
    } catch (IOException e) {
      throw new QueryProcessException(String
          .format("Something went wrong while read/write the [%s]'s tag/attribute info.",
              path.getFullPath()));
    }
    return true;
  }

  public boolean setStorageGroup(SetStorageGroupPlan setStorageGroupPlan)
      throws QueryProcessException {
    PartialPath path = setStorageGroupPlan.getPath();
    try {
      IoTDB.metaManager.setStorageGroup(path);
    } catch (MetadataException e) {
      throw new QueryProcessException(e);
    }
    return true;
  }

  protected boolean deleteStorageGroups(DeleteStorageGroupPlan deleteStorageGroupPlan)
      throws QueryProcessException {
    List<PartialPath> deletePathList = new ArrayList<>();
    try {
      for (PartialPath storageGroupPath : deleteStorageGroupPlan.getPaths()) {
        StorageEngine.getInstance().deleteStorageGroup(storageGroupPath);
        deletePathList.add(storageGroupPath);
      }
      IoTDB.metaManager.deleteStorageGroups(deletePathList);
    } catch (MetadataException e) {
      throw new QueryProcessException(e);
    }
    return true;
  }

  protected QueryDataSet processAuthorQuery(AuthorPlan plan)
      throws QueryProcessException {
    AuthorType authorType = plan.getAuthorType();
    String userName = plan.getUserName();
    String roleName = plan.getRoleName();
    PartialPath path = plan.getNodeName();

    ListDataSet dataSet;

    try {
      switch (authorType) {
        case LIST_ROLE:
          dataSet = executeListRole(plan);
          break;
        case LIST_USER:
          dataSet = executeListUser(plan);
          break;
        case LIST_ROLE_USERS:
          dataSet = executeListRoleUsers(roleName);
          break;
        case LIST_USER_ROLES:
          dataSet = executeListUserRoles(userName);
          break;
        case LIST_ROLE_PRIVILEGE:
          dataSet = executeListRolePrivileges(roleName, path);
          break;
        case LIST_USER_PRIVILEGE:
          dataSet = executeListUserPrivileges(userName, path);
          break;
        default:
          throw new QueryProcessException("Unsupported operation " + authorType);
      }
    } catch (AuthException e) {
      throw new QueryProcessException(e.getMessage());
    }
    return dataSet;
  }

  private ListDataSet executeListRole(AuthorPlan plan) throws AuthException {
    int index = 0;
    List<PartialPath> headerList = new ArrayList<>();
    List<TSDataType> typeList = new ArrayList<>();
    headerList.add(new PartialPath(COLUMN_ROLE, false));
    typeList.add(TSDataType.TEXT);
    ListDataSet dataSet = new ListDataSet(headerList, typeList);

    // check if current user is granted list_role privilege
    boolean hasListRolePrivilege = AuthorityChecker
        .check(plan.getLoginUserName(), Collections.emptyList(), plan.getOperatorType(),
            plan.getLoginUserName());
    if (!hasListRolePrivilege) {
      return dataSet;
    }

    List<String> roleList = authorizer.listAllRoles();
    for (String role : roleList) {
      RowRecord record = new RowRecord(index++);
      Field field = new Field(TSDataType.TEXT);
      field.setBinaryV(new Binary(role));
      record.addField(field);
      dataSet.putRecord(record);
    }
    return dataSet;
  }

  private ListDataSet executeListUser(AuthorPlan plan) throws AuthException {
    int index = 0;
    List<PartialPath> headerList = new ArrayList<>();
    List<TSDataType> typeList = new ArrayList<>();
    headerList.add(new PartialPath(COLUMN_USER, false));
    typeList.add(TSDataType.TEXT);
    ListDataSet dataSet = new ListDataSet(headerList, typeList);

    // check if current user is granted list_user privilege
    boolean hasListUserPrivilege = AuthorityChecker
        .check(plan.getLoginUserName(), Collections.singletonList((plan.getNodeName())),
            plan.getOperatorType(), plan.getLoginUserName());
    if (!hasListUserPrivilege) {
      return dataSet;
    }

    List<String> userList = authorizer.listAllUsers();
    for (String user : userList) {
      RowRecord record = new RowRecord(index++);
      Field field = new Field(TSDataType.TEXT);
      field.setBinaryV(new Binary(user));
      record.addField(field);
      dataSet.putRecord(record);
    }
    return dataSet;
  }

  private ListDataSet executeListRoleUsers(String roleName) throws AuthException {
    Role role = authorizer.getRole(roleName);
    if (role == null) {
      throw new AuthException("No such role : " + roleName);
    }
    List<PartialPath> headerList = new ArrayList<>();
    List<TSDataType> typeList = new ArrayList<>();
    headerList.add(new PartialPath(COLUMN_USER, false));
    typeList.add(TSDataType.TEXT);
    ListDataSet dataSet = new ListDataSet(headerList, typeList);
    List<String> userList = authorizer.listAllUsers();
    int index = 0;
    for (String userN : userList) {
      User userObj = authorizer.getUser(userN);
      if (userObj != null && userObj.hasRole(roleName)) {
        RowRecord record = new RowRecord(index++);
        Field field = new Field(TSDataType.TEXT);
        field.setBinaryV(new Binary(userN));
        record.addField(field);
        dataSet.putRecord(record);
      }
    }
    return dataSet;
  }

  private ListDataSet executeListUserRoles(String userName) throws AuthException {
    User user = authorizer.getUser(userName);
    if (user != null) {
      List<PartialPath> headerList = new ArrayList<>();
      List<TSDataType> typeList = new ArrayList<>();
      headerList.add(new PartialPath(COLUMN_ROLE, false));
      typeList.add(TSDataType.TEXT);
      ListDataSet dataSet = new ListDataSet(headerList, typeList);
      int index = 0;
      for (String roleN : user.getRoleList()) {
        RowRecord record = new RowRecord(index++);
        Field field = new Field(TSDataType.TEXT);
        field.setBinaryV(new Binary(roleN));
        record.addField(field);
        dataSet.putRecord(record);
      }
      return dataSet;
    } else {
      throw new AuthException("No such user : " + userName);
    }
  }

  private ListDataSet executeListRolePrivileges(String roleName, PartialPath path)
      throws AuthException {
    Role role = authorizer.getRole(roleName);
    if (role != null) {
      List<PartialPath> headerList = new ArrayList<>();
      List<TSDataType> typeList = new ArrayList<>();
      headerList.add(new PartialPath(COLUMN_PRIVILEGE, false));
      typeList.add(TSDataType.TEXT);
      ListDataSet dataSet = new ListDataSet(headerList, typeList);
      int index = 0;
      for (PathPrivilege pathPrivilege : role.getPrivilegeList()) {
        if (path == null || AuthUtils
            .pathBelongsTo(path.getFullPath(), pathPrivilege.getPath())) {
          RowRecord record = new RowRecord(index++);
          Field field = new Field(TSDataType.TEXT);
          field.setBinaryV(new Binary(pathPrivilege.toString()));
          record.addField(field);
          dataSet.putRecord(record);
        }
      }
      return dataSet;
    } else {
      throw new AuthException("No such role : " + roleName);
    }
  }

  private ListDataSet executeListUserPrivileges(String userName, PartialPath path)
      throws AuthException {
    User user = authorizer.getUser(userName);
    if (user == null) {
      throw new AuthException("No such user : " + userName);
    }
    List<PartialPath> headerList = new ArrayList<>();
    List<TSDataType> typeList = new ArrayList<>();
    headerList.add(new PartialPath(COLUMN_ROLE, false));
    headerList.add(new PartialPath(COLUMN_PRIVILEGE, false));
    typeList.add(TSDataType.TEXT);
    typeList.add(TSDataType.TEXT);
    ListDataSet dataSet = new ListDataSet(headerList, typeList);
    int index = 0;
    for (PathPrivilege pathPrivilege : user.getPrivilegeList()) {
      if (path == null || AuthUtils.pathBelongsTo(path.getFullPath(), pathPrivilege.getPath())) {
        RowRecord record = new RowRecord(index++);
        Field roleF = new Field(TSDataType.TEXT);
        roleF.setBinaryV(new Binary(""));
        record.addField(roleF);
        Field privilegeF = new Field(TSDataType.TEXT);
        privilegeF.setBinaryV(new Binary(pathPrivilege.toString()));
        record.addField(privilegeF);
        dataSet.putRecord(record);
      }
    }
    for (String roleN : user.getRoleList()) {
      Role role = authorizer.getRole(roleN);
      if (role == null) {
        continue;
      }
      for (PathPrivilege pathPrivilege : role.getPrivilegeList()) {
        if (path == null || AuthUtils
            .pathBelongsTo(path.getFullPath(), pathPrivilege.getPath())) {
          RowRecord record = new RowRecord(index++);
          Field roleF = new Field(TSDataType.TEXT);
          roleF.setBinaryV(new Binary(roleN));
          record.addField(roleF);
          Field privilegeF = new Field(TSDataType.TEXT);
          privilegeF.setBinaryV(new Binary(pathPrivilege.toString()));
          record.addField(privilegeF);
          dataSet.putRecord(record);
        }
      }
    }
    return dataSet;
  }

  protected String deleteTimeSeries(PartialPath path) throws MetadataException {
    return IoTDB.metaManager.deleteTimeseries(path);
  }

  @SuppressWarnings("unused") // for the distributed version
  protected void loadConfiguration(LoadConfigurationPlan plan) throws QueryProcessException {
    IoTDBDescriptor.getInstance().loadHotModifiedProps();
  }

  private QueryDataSet processShowMergeStatus() {
    List<PartialPath> headerList = new ArrayList<>();
    List<TSDataType> typeList = new ArrayList<>();
    headerList.add(new PartialPath(COLUMN_STORAGE_GROUP, false));
    headerList.add(new PartialPath(COLUMN_TASK_NAME, false));
    headerList.add(new PartialPath(COLUMN_CREATED_TIME, false));
    headerList.add(new PartialPath(COLUMN_PROGRESS, false));
    headerList.add(new PartialPath(COLUMN_CANCELLED, false));
    headerList.add(new PartialPath(COLUMN_DONE, false));

    typeList.add(TSDataType.TEXT);
    typeList.add(TSDataType.TEXT);
    typeList.add(TSDataType.TEXT);
    typeList.add(TSDataType.TEXT);
    typeList.add(TSDataType.BOOLEAN);
    typeList.add(TSDataType.BOOLEAN);
    ListDataSet dataSet = new ListDataSet(headerList, typeList);
    Map<String, List<TaskStatus>>[] taskStatus = MergeManager.getINSTANCE().collectTaskStatus();
    for (Map<String, List<TaskStatus>> statusMap : taskStatus) {
      for (Entry<String, List<TaskStatus>> stringListEntry : statusMap.entrySet()) {
        for (TaskStatus status : stringListEntry.getValue()) {
          dataSet.putRecord(toRowRecord(status, stringListEntry.getKey()));
        }
      }
    }
    return dataSet;
  }

  public RowRecord toRowRecord(TaskStatus status, String storageGroup) {
    RowRecord record = new RowRecord(0);
    record.addField(new Binary(storageGroup), TSDataType.TEXT);
    record.addField(new Binary(status.getTaskName()), TSDataType.TEXT);
    record.addField(new Binary(status.getCreatedTime()), TSDataType.TEXT);
    record.addField(new Binary(status.getProgress()), TSDataType.TEXT);
    record.addField(status.isCancelled(), TSDataType.BOOLEAN);
    record.addField(status.isDone(), TSDataType.BOOLEAN);
    return record;
  }

  /**
   * @param storageGroups the storage groups to check
   * @return List<PartialPath> the storage groups that not exist
   */
  List<PartialPath> checkStorageGroupExist(List<PartialPath> storageGroups) {
    List<PartialPath> noExistSg = new ArrayList<>();
    if (storageGroups == null) {
      return noExistSg;
    }
    for (PartialPath storageGroup : storageGroups) {
      if (!IoTDB.metaManager.isStorageGroup(storageGroup)) {
        noExistSg.add(storageGroup);
      }
    }
    return noExistSg;
  }
}<|MERGE_RESOLUTION|>--- conflicted
+++ resolved
@@ -344,14 +344,17 @@
   }
 
   private void flushSpecifiedStorageGroups(FlushPlan plan) throws StorageGroupNotSetException {
-    Map<PartialPath, List<Pair<Long, Boolean>>> storageGroupMap = plan.getStorageGroupPartitionIds();
+    Map<PartialPath, List<Pair<Long, Boolean>>> storageGroupMap = plan
+        .getStorageGroupPartitionIds();
     for (Entry<PartialPath, List<Pair<Long, Boolean>>> entry : storageGroupMap.entrySet()) {
       PartialPath storageGroupName = entry.getKey();
       // normal flush
       if (entry.getValue() == null) {
         if (plan.isSeq() == null) {
-          StorageEngine.getInstance().closeStorageGroupProcessor(storageGroupName, true, plan.isSync());
-          StorageEngine.getInstance().closeStorageGroupProcessor(storageGroupName, false, plan.isSync());
+          StorageEngine.getInstance()
+              .closeStorageGroupProcessor(storageGroupName, true, plan.isSync());
+          StorageEngine.getInstance()
+              .closeStorageGroupProcessor(storageGroupName, false, plan.isSync());
         } else {
           StorageEngine.getInstance()
               .closeStorageGroupProcessor(storageGroupName, plan.isSeq(), plan.isSync());
@@ -775,7 +778,8 @@
   @Override
   public void delete(DeletePlan deletePlan) throws QueryProcessException {
     for (PartialPath path : deletePlan.getPaths()) {
-      delete(path, deletePlan.getDeleteStartTime(), deletePlan.getDeleteEndTime(), deletePlan.getIndex());
+      delete(path, deletePlan.getDeleteStartTime(), deletePlan.getDeleteEndTime(),
+          deletePlan.getIndex());
     }
   }
 
@@ -945,7 +949,8 @@
   }
 
   @Override
-  public void delete(PartialPath path, long startTime, long endTime, long planIndex) throws QueryProcessException {
+  public void delete(PartialPath path, long startTime, long endTime, long planIndex)
+      throws QueryProcessException {
     try {
       if (!IoTDB.metaManager.isPathExist(path)) {
         throw new QueryProcessException(
@@ -957,15 +962,8 @@
     }
   }
 
-<<<<<<< HEAD
   private MNode getSeriesSchemas(InsertPlan insertPlan) throws MetadataException {
-    return mManager.getSeriesSchemasAndReadLockDevice(insertPlan);
-=======
-  private MNode getSeriesSchemas(InsertPlan insertPlan)
-      throws MetadataException {
-    return IoTDB.metaManager
-        .getSeriesSchemasAndReadLockDevice(insertPlan);
->>>>>>> 8bacba50
+    return IoTDB.metaManager.getSeriesSchemasAndReadLockDevice(insertPlan);
   }
 
   @Override
