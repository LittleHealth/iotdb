--- conflicted
+++ resolved
@@ -109,11 +109,7 @@
           throws QueryFilterOptimizationException, StorageEngineException,
           QueryProcessException, IOException {
 
-<<<<<<< HEAD
-    long nextQueryId = context.getQueryId();
-=======
     long queryId = context.getQueryId();
->>>>>>> 55af4176
 
     GlobalTimeExpression timeExpression = new GlobalTimeExpression(new GroupByFilter(unit, slidingStep, startTime, endTime, FilterType.GROUP_BY_FILTER));
 
@@ -127,20 +123,12 @@
         .optimize(expression, selectedSeries);
     if (optimizedExpression.getType() == ExpressionType.GLOBAL_TIME) {
       GroupByWithoutValueFilterDataSet groupByEngine = new GroupByWithoutValueFilterDataSet(
-<<<<<<< HEAD
-          nextQueryId, selectedSeries, unit, slidingStep, startTime, endTime);
-=======
           queryId, selectedSeries, unit, slidingStep, startTime, endTime);
->>>>>>> 55af4176
       groupByEngine.initGroupBy(context, aggres, optimizedExpression);
       return groupByEngine;
     } else {
       GroupByWithValueFilterDataSet groupByEngine = new GroupByWithValueFilterDataSet(
-<<<<<<< HEAD
-          nextQueryId, selectedSeries, unit, slidingStep, startTime, endTime);
-=======
           queryId, selectedSeries, unit, slidingStep, startTime, endTime);
->>>>>>> 55af4176
       groupByEngine.initGroupBy(context, aggres, optimizedExpression);
       return groupByEngine;
     }
@@ -151,15 +139,10 @@
       QueryContext context)
       throws StorageEngineException, QueryProcessException, IOException {
 
-<<<<<<< HEAD
-    long nextQueryId = context.getQueryId();
 
-    FillEngineExecutor fillEngineExecutor = new FillEngineExecutor(nextQueryId, fillPaths, queryTime,
-=======
     long queryId = context.getQueryId();
 
-    FillEngineExecutor fillEngineExecutor = new FillEngineExecutor(queryId, fillPaths, queryTime,
->>>>>>> 55af4176
+    FillEngineExecutor fillEngineExecutor = new FillEngineExecutor(fillPaths, queryTime,
         fillType);
     return fillEngineExecutor.execute(context);
   }
