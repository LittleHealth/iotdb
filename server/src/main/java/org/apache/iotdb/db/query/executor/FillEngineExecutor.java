--- conflicted
+++ resolved
@@ -19,21 +19,22 @@
 
 package org.apache.iotdb.db.query.executor;
 
-import java.io.IOException;
-import java.util.List;
-import java.util.Map;
 import org.apache.iotdb.db.exception.StorageEngineException;
 import org.apache.iotdb.db.exception.query.QueryProcessException;
 import org.apache.iotdb.db.query.context.QueryContext;
 import org.apache.iotdb.db.query.dataset.SingleDataSet;
 import org.apache.iotdb.db.query.fill.IFill;
 import org.apache.iotdb.db.query.fill.PreviousFill;
-import org.apache.iotdb.db.utils.TimeValuePair;
 import org.apache.iotdb.tsfile.file.metadata.enums.TSDataType;
+import org.apache.iotdb.tsfile.read.TimeValuePair;
 import org.apache.iotdb.tsfile.read.common.Field;
 import org.apache.iotdb.tsfile.read.common.Path;
 import org.apache.iotdb.tsfile.read.common.RowRecord;
 import org.apache.iotdb.tsfile.read.query.dataset.QueryDataSet;
+
+import java.io.IOException;
+import java.util.List;
+import java.util.Map;
 
 public class FillEngineExecutor {
 
@@ -73,16 +74,13 @@
       fill.setDataType(dataType);
       fill.setQueryTime(queryTime);
       fill.constructReaders(path, context);
-<<<<<<< HEAD
-      record.addField(fill.getFillResult().currentTimeValuePair().getValue(), dataType);
-=======
-      TimeValuePair timeValuePair = fill.getFillResult().current();
+
+      TimeValuePair timeValuePair = fill.getFillResult().currentTimeValuePair();
       if (timeValuePair.getValue() == null) {
         record.addField(new Field(null));
       } else {
         record.addField(timeValuePair.getValue().getValue(), dataType);
       }
->>>>>>> c9238773
     }
 
     SingleDataSet dataSet = new SingleDataSet(selectedSeries, dataTypes);
