/*
 * Licensed to the Apache Software Foundation (ASF) under one
 * or more contributor license agreements.  See the NOTICE file
 * distributed with this work for additional information
 * regarding copyright ownership.  The ASF licenses this file
 * to you under the Apache License, Version 2.0 (the
 * "License"); you may not use this file except in compliance
 * with the License.  You may obtain a copy of the License at
 *
 *     http://www.apache.org/licenses/LICENSE-2.0
 *
 * Unless required by applicable law or agreed to in writing,
 * software distributed under the License is distributed on an
 * "AS IS" BASIS, WITHOUT WARRANTIES OR CONDITIONS OF ANY
 * KIND, either express or implied.  See the License for the
 * specific language governing permissions and limitations
 * under the License.
 */
package org.apache.iotdb.db.metadata;

import static java.util.stream.Collectors.toList;
import static org.apache.iotdb.db.conf.IoTDBConstant.PATH_SEPARATOR;
import static org.apache.iotdb.db.conf.IoTDBConstant.PATH_WILDCARD;
import static org.apache.iotdb.db.query.executor.LastQueryExecutor.calculateLastPairForOneSeriesLocally;

import com.google.gson.Gson;
import com.google.gson.GsonBuilder;
import com.google.gson.JsonElement;
import com.google.gson.JsonObject;
import java.io.BufferedReader;
import java.io.BufferedWriter;
import java.io.File;
import java.io.FileReader;
import java.io.FileWriter;
import java.io.IOException;
import java.io.Serializable;
import java.util.ArrayDeque;
import java.util.ArrayList;
import java.util.Collections;
import java.util.Comparator;
import java.util.Deque;
import java.util.HashMap;
import java.util.HashSet;
import java.util.LinkedList;
import java.util.List;
import java.util.Map;
import java.util.Map.Entry;
import java.util.Queue;
import java.util.Set;
import java.util.TreeSet;
import java.util.concurrent.ConcurrentHashMap;
import java.util.regex.Pattern;
import java.util.stream.Stream;
import org.apache.iotdb.db.conf.IoTDBConfig;
import org.apache.iotdb.db.conf.IoTDBConstant;
import org.apache.iotdb.db.conf.IoTDBDescriptor;
import org.apache.iotdb.db.engine.fileSystem.SystemFileFactory;
import org.apache.iotdb.db.exception.metadata.AliasAlreadyExistException;
import org.apache.iotdb.db.exception.metadata.IllegalPathException;
import org.apache.iotdb.db.exception.metadata.MetadataException;
import org.apache.iotdb.db.exception.metadata.PathAlreadyExistException;
import org.apache.iotdb.db.exception.metadata.PathNotExistException;
import org.apache.iotdb.db.exception.metadata.StorageGroupAlreadySetException;
import org.apache.iotdb.db.exception.metadata.StorageGroupNotSetException;
import org.apache.iotdb.db.metadata.MManager.StorageGroupFilter;
import org.apache.iotdb.db.metadata.mnode.MNode;
import org.apache.iotdb.db.metadata.mnode.MeasurementMNode;
import org.apache.iotdb.db.metadata.mnode.StorageGroupMNode;
import org.apache.iotdb.db.qp.physical.sys.ShowTimeSeriesPlan;
import org.apache.iotdb.db.query.context.QueryContext;
import org.apache.iotdb.db.utils.TestOnly;
import org.apache.iotdb.tsfile.file.metadata.enums.CompressionType;
import org.apache.iotdb.tsfile.file.metadata.enums.TSDataType;
import org.apache.iotdb.tsfile.file.metadata.enums.TSEncoding;
import org.apache.iotdb.tsfile.read.TimeValuePair;
import org.apache.iotdb.tsfile.utils.Pair;
import org.apache.iotdb.tsfile.write.schema.MeasurementSchema;
import org.slf4j.Logger;
import org.slf4j.LoggerFactory;

/**
 * The hierarchical struct of the Metadata Tree is implemented in this class.
 */
public class MTree implements Serializable {

  public static final Gson GSON = new GsonBuilder().setPrettyPrinting().create();
  private static final long serialVersionUID = -4200394435237291964L;
  private static final Logger logger = LoggerFactory.getLogger(MTree.class);
  private static final String NO_CHILDNODE_MSG = " does not have the child node ";
  private static transient ThreadLocal<Integer> limit = new ThreadLocal<>();
  private static transient ThreadLocal<Integer> offset = new ThreadLocal<>();
  private static transient ThreadLocal<Integer> count = new ThreadLocal<>();
  private static transient ThreadLocal<Integer> curOffset = new ThreadLocal<>();
  private MNode root;

  MTree() {
    this.root = new MNode(null, IoTDBConstant.PATH_ROOT);
  }

  private MTree(MNode root) {
    this.root = root;
  }

  static long getLastTimeStamp(MeasurementMNode node, QueryContext queryContext) {
    TimeValuePair last = node.getCachedLast();
    if (last != null) {
      return node.getCachedLast().getTimestamp();
    } else {
      try {
        last = calculateLastPairForOneSeriesLocally(node.getPartialPath(),
            node.getSchema().getType(), queryContext, Collections.emptySet());
        return last.getTimestamp();
      } catch (Exception e) {
        logger.error("Something wrong happened while trying to get last time value pair of {}",
            node.getFullPath(), e);
        return Long.MIN_VALUE;
      }
    }
  }

  @SuppressWarnings("squid:S3776") // Suppress high Cognitive Complexity warning
  public static MTree deserializeFrom(File mtreeSnapshot) {
    try (BufferedReader br = new BufferedReader(new FileReader(mtreeSnapshot))) {
      String s;
      Deque<MNode> nodeStack = new ArrayDeque<>();
      MNode node = null;

      while ((s = br.readLine()) != null) {
        String[] nodeInfo = s.split(",");
        short nodeType = Short.parseShort(nodeInfo[0]);
        if (nodeType == MetadataConstant.STORAGE_GROUP_MNODE_TYPE) {
          node = StorageGroupMNode.deserializeFrom(nodeInfo);
        } else if (nodeType == MetadataConstant.MEASUREMENT_MNODE_TYPE) {
          node = MeasurementMNode.deserializeFrom(nodeInfo);
        } else {
          node = new MNode(null, nodeInfo[1]);
        }

        int childrenSize = Integer.parseInt(nodeInfo[nodeInfo.length - 1]);
        if (childrenSize == 0) {
          nodeStack.push(node);
        } else {
          ConcurrentHashMap<String, MNode> childrenMap = new ConcurrentHashMap<>();
          for (int i = 0; i < childrenSize; i++) {
            MNode child = nodeStack.removeFirst();
            child.setParent(node);
            childrenMap.put(child.getName(), child);
            if (child instanceof MeasurementMNode) {
              String alias = ((MeasurementMNode) child).getAlias();
              if (alias != null) {
                node.addAlias(alias, child);
              }
            }
          }
          node.setChildren(childrenMap);
          nodeStack.push(node);
        }
      }
      return new MTree(node);
    } catch (IOException e) {
      logger.warn("Failed to deserialize from {}. Use a new MTree.", mtreeSnapshot.getPath());
      return new MTree();
    } finally {
      limit = new ThreadLocal<>();
      offset = new ThreadLocal<>();
      count = new ThreadLocal<>();
      curOffset = new ThreadLocal<>();
    }
  }

  private static String jsonToString(JsonObject jsonObject) {
    return GSON.toJson(jsonObject);
  }

  /**
   * combine multiple metadata in string format
   */
  @TestOnly
  static JsonObject combineMetadataInStrings(String[] metadataStrs) {
    JsonObject[] jsonObjects = new JsonObject[metadataStrs.length];
    for (int i = 0; i < jsonObjects.length; i++) {
      jsonObjects[i] = GSON.fromJson(metadataStrs[i], JsonObject.class);
    }

    JsonObject root = jsonObjects[0];
    for (int i = 1; i < jsonObjects.length; i++) {
      root = combineJsonObjects(root, jsonObjects[i]);
    }

    return root;
  }

  private static JsonObject combineJsonObjects(JsonObject a, JsonObject b) {
    JsonObject res = new JsonObject();

    Set<String> retainSet = new HashSet<>(a.keySet());
    retainSet.retainAll(b.keySet());
    Set<String> aCha = new HashSet<>(a.keySet());
    Set<String> bCha = new HashSet<>(b.keySet());
    aCha.removeAll(retainSet);
    bCha.removeAll(retainSet);

    for (String key : aCha) {
      res.add(key, a.get(key));
    }

    for (String key : bCha) {
      res.add(key, b.get(key));
    }
    for (String key : retainSet) {
      JsonElement v1 = a.get(key);
      JsonElement v2 = b.get(key);
      if (v1 instanceof JsonObject && v2 instanceof JsonObject) {
        res.add(key, combineJsonObjects((JsonObject) v1, (JsonObject) v2));
      } else {
        res.add(v1.getAsString(), v2);
      }
    }
    return res;
  }

  /**
   * Create a timeseries with a full path from root to leaf node Before creating a timeseries, the
   * storage group should be set first, throw exception otherwise
   *
   * @param path       timeseries path
   * @param dataType   data type
   * @param encoding   encoding
   * @param compressor compressor
   * @param props      props
   * @param alias      alias of measurement
   */
  MeasurementMNode createTimeseries(PartialPath path, TSDataType dataType, TSEncoding encoding,
      CompressionType compressor, Map<String, String> props, String alias)
      throws MetadataException {
    String[] nodeNames = path.getNodes();
    if (nodeNames.length <= 2 || !nodeNames[0].equals(root.getName())) {
      throw new IllegalPathException(path.getFullPath());
    }
    MNode cur = root;
    boolean hasSetStorageGroup = false;
    // e.g, path = root.sg.d1.s1,  create internal nodes and set cur to d1 node
    for (int i = 1; i < nodeNames.length - 1; i++) {
      String nodeName = nodeNames[i];
      if (cur instanceof StorageGroupMNode) {
        hasSetStorageGroup = true;
      }
      if (!cur.hasChild(nodeName)) {
        if (!hasSetStorageGroup) {
          throw new StorageGroupNotSetException("Storage group should be created first");
        }
        cur.addChild(nodeName, new MNode(cur, nodeName));
      }
      cur = cur.getChild(nodeName);
    }
    String leafName = nodeNames[nodeNames.length - 1];

    // synchronize check and add, we need addChild and add Alias become atomic operation
    // only write on mtree will be synchronized
    synchronized (this) {
      if (cur.hasChild(leafName)) {
        throw new PathAlreadyExistException(path.getFullPath());
      }
      if (alias != null && cur.hasChild(alias)) {
        throw new AliasAlreadyExistException(path.getFullPath(), alias);
      }
      MeasurementMNode leaf = new MeasurementMNode(cur, leafName, alias, dataType, encoding,
          compressor, props);

      cur.addChild(leafName, leaf);

      // link alias to LeafMNode
      if (alias != null) {
        cur.addAlias(alias, leaf);
      }

      return leaf;
    }
  }

  /**
   * Add an interval path to MTree. This is only used for automatically creating schema
   *
   * <p>e.g., get root.sg.d1, get or create all internal nodes and return the node of d1
   */
  MNode getDeviceNodeWithAutoCreating(PartialPath deviceId, int sgLevel) throws MetadataException {
    String[] nodeNames = deviceId.getNodes();
    if (nodeNames.length <= 1 || !nodeNames[0].equals(root.getName())) {
      throw new IllegalPathException(deviceId.getFullPath());
    }
    MNode cur = root;
    for (int i = 1; i < nodeNames.length; i++) {
      if (!cur.hasChild(nodeNames[i])) {
        if (i == sgLevel) {
          cur.addChild(nodeNames[i], new StorageGroupMNode(cur, nodeNames[i],
              IoTDBDescriptor.getInstance().getConfig().getDefaultTTL()));
        } else {
          cur.addChild(nodeNames[i], new MNode(cur, nodeNames[i]));
        }
      }
      cur = cur.getChild(nodeNames[i]);
    }
    return cur;
  }

  /**
   * Check whether the given path exists.
   *
   * @param path a full path or a prefix path
   */
  boolean isPathExist(PartialPath path) {
    String[] nodeNames = path.getNodes();
    MNode cur = root;
    if (!nodeNames[0].equals(root.getName())) {
      return false;
    }
    for (int i = 1; i < nodeNames.length; i++) {
      String childName = nodeNames[i];
      cur = cur.getChild(childName);
      if (cur == null) {
        return false;
      }
    }
    return true;
  }

  /**
   * Set storage group. Make sure check seriesPath before setting storage group
   *
   * @param path path
   */
  void setStorageGroup(PartialPath path) throws MetadataException {
    String[] nodeNames = path.getNodes();
    checkStorageGroup(path.getFullPath());
    MNode cur = root;
    if (nodeNames.length <= 1 || !nodeNames[0].equals(root.getName())) {
      throw new IllegalPathException(path.getFullPath());
    }
    int i = 1;
    // e.g., path = root.a.b.sg, create internal nodes for a, b
    while (i < nodeNames.length - 1) {
      MNode temp = cur.getChild(nodeNames[i]);
      if (temp == null) {
        cur.addChild(nodeNames[i], new MNode(cur, nodeNames[i]));
      } else if (temp instanceof StorageGroupMNode) {
        // before set storage group, check whether the exists or not
        throw new StorageGroupAlreadySetException(temp.getFullPath());
      }
      cur = cur.getChild(nodeNames[i]);
      i++;
    }
    if (cur.hasChild(nodeNames[i])) {
      // node b has child sg
      throw new StorageGroupAlreadySetException(path.getFullPath());
    } else {
      StorageGroupMNode storageGroupMNode =
          new StorageGroupMNode(
              cur, nodeNames[i], IoTDBDescriptor.getInstance().getConfig().getDefaultTTL());
      cur.addChild(nodeNames[i], storageGroupMNode);
    }
  }

  private void checkStorageGroup(String storageGroup) throws IllegalPathException {
    if (!IoTDBConfig.STORAGE_GROUP_PATTERN.matcher(storageGroup).matches()) {
      throw new IllegalPathException(String
          .format("The storage group name can only be characters, numbers and underscores. %s",
              storageGroup));
    }
  }

  /**
   * Delete a storage group
   */
  List<MeasurementMNode> deleteStorageGroup(PartialPath path) throws MetadataException {
    MNode cur = getNodeByPath(path);
    if (!(cur instanceof StorageGroupMNode)) {
      throw new StorageGroupNotSetException(path.getFullPath());
    }
    // Suppose current system has root.a.b.sg1, root.a.sg2, and delete root.a.b.sg1
    // delete the storage group node sg1
    cur.getParent().deleteChild(cur.getName());

    // collect all the LeafMNode in this storage group
    List<MeasurementMNode> leafMNodes = new LinkedList<>();
    Queue<MNode> queue = new LinkedList<>();
    queue.add(cur);
    while (!queue.isEmpty()) {
      MNode node = queue.poll();
      for (MNode child : node.getChildren().values()) {
        if (child instanceof MeasurementMNode) {
          leafMNodes.add((MeasurementMNode) child);
        } else {
          queue.add(child);
        }
      }
    }

    cur = cur.getParent();
    // delete node b while retain root.a.sg2
    while (!IoTDBConstant.PATH_ROOT.equals(cur.getName()) && cur.getChildren().size() == 0) {
      cur.getParent().deleteChild(cur.getName());
      cur = cur.getParent();
    }
    return leafMNodes;
  }

  /**
   * Check whether path is storage group or not
   *
   * <p>e.g., path = root.a.b.sg. if nor a and b is StorageGroupMNode and sg is a StorageGroupMNode
   * path is a storage group
   *
   * @param path path
   * @apiNote :for cluster
   */
  boolean isStorageGroup(PartialPath path) {
    String[] nodeNames = path.getNodes();
    if (nodeNames.length <= 1 || !nodeNames[0].equals(IoTDBConstant.PATH_ROOT)) {
      return false;
    }
    MNode cur = root;
    int i = 1;
    while (i < nodeNames.length - 1) {
      cur = cur.getChild(nodeNames[i]);
      if (cur == null || cur instanceof StorageGroupMNode) {
        return false;
      }
      i++;
    }
    cur = cur.getChild(nodeNames[i]);
    return cur instanceof StorageGroupMNode;
  }

  /**
   * Delete path. The path should be a full path from root to leaf node
   *
   * @param path Format: root.node(.node)+
   */
  Pair<PartialPath, MeasurementMNode> deleteTimeseriesAndReturnEmptyStorageGroup(PartialPath path)
      throws MetadataException {
    MNode curNode = getNodeByPath(path);
    if (!(curNode instanceof MeasurementMNode)) {
      throw new PathNotExistException(path.getFullPath());
    }
    String[] nodes = path.getNodes();
    if (nodes.length == 0 || !IoTDBConstant.PATH_ROOT.equals(nodes[0])) {
      throw new IllegalPathException(path.getFullPath());
    }
    // delete the last node of path
    curNode.getParent().deleteChild(curNode.getName());
    MeasurementMNode deletedNode = (MeasurementMNode) curNode;
    if (deletedNode.getAlias() != null) {
      curNode.getParent().deleteAliasChild(((MeasurementMNode) curNode).getAlias());
    }
    curNode = curNode.getParent();
    // delete all empty ancestors except storage group
    while (!IoTDBConstant.PATH_ROOT.equals(curNode.getName())
        && curNode.getChildren().size() == 0) {
      // if current storage group has no time series, return the storage group name
      if (curNode instanceof StorageGroupMNode) {
        return new Pair<>(curNode.getPartialPath(), deletedNode);
      }
      curNode.getParent().deleteChild(curNode.getName());
      curNode = curNode.getParent();
    }
    return new Pair<>(null, deletedNode);
  }

  /**
   * Get measurement schema for a given path. Path must be a complete Path from root to leaf node.
   */
  MeasurementSchema getSchema(PartialPath path) throws MetadataException {
    MeasurementMNode node = (MeasurementMNode) getNodeByPath(path);
    return node.getSchema();
  }

  /**
   * Get node by path with storage group check If storage group is not set,
   * StorageGroupNotSetException will be thrown
   */
  MNode getNodeByPathWithStorageGroupCheck(PartialPath path) throws MetadataException {
    boolean storageGroupChecked = false;
    String[] nodes = path.getNodes();
    if (nodes.length == 0 || !nodes[0].equals(root.getName())) {
      throw new IllegalPathException(path.getFullPath());
    }

    MNode cur = root;
    for (int i = 1; i < nodes.length; i++) {
      cur = cur.getChild(nodes[i]);
      if (cur == null) {
        // not find
        if (!storageGroupChecked) {
          throw new StorageGroupNotSetException(path.getFullPath());
        }
        throw new PathNotExistException(path.getFullPath());
      }

      if (cur instanceof StorageGroupMNode) {
        storageGroupChecked = true;
      }
    }

    if (!storageGroupChecked) {
      throw new StorageGroupNotSetException(path.getFullPath());
    }
    return cur;
  }

  /**
   * E.g., root.sg is storage group given [root, sg], return the MNode of root.sg given [root, sg,
   * device], throw exception Get storage group node, if the give path is not a storage group, throw
   * exception
   */
  StorageGroupMNode getStorageGroupNodeByStorageGroupPath(PartialPath path)
      throws MetadataException {
    MNode node = getNodeByPath(path);
    if (node instanceof StorageGroupMNode) {
      return (StorageGroupMNode) node;
    } else {
      throw new StorageGroupNotSetException(path.getFullPath());
    }
  }

  /**
   * E.g., root.sg is storage group given [root, sg], return the MNode of root.sg given [root, sg,
   * device], return the MNode of root.sg Get storage group node, the give path don't need to be
   * storage group path.
   */
  StorageGroupMNode getStorageGroupNodeByPath(PartialPath path) throws MetadataException {
    String[] nodes = path.getNodes();
    if (nodes.length == 0 || !nodes[0].equals(root.getName())) {
      throw new IllegalPathException(path.getFullPath());
    }
    MNode cur = root;
    for (int i = 1; i < nodes.length; i++) {
      cur = cur.getChild(nodes[i]);
      if (cur instanceof StorageGroupMNode) {
        return (StorageGroupMNode) cur;
      }
    }
    throw new StorageGroupNotSetException(path.getFullPath());
  }

  /**
   * Get node by the path
   *
   * @return last node in given seriesPath
   */
  MNode getNodeByPath(PartialPath path) throws MetadataException {
    String[] nodes = path.getNodes();
    if (nodes.length == 0 || !nodes[0].equals(root.getName())) {
      throw new IllegalPathException(path.getFullPath());
    }
    MNode cur = root;
    for (int i = 1; i < nodes.length; i++) {
      cur = cur.getChild(nodes[i]);
      if (cur == null) {
        throw new PathNotExistException(path.getFullPath());
      }
    }
    return cur;
  }

  /**
   * Get all storage groups under the given path
   *
   * @return storage group list
   * @apiNote :for cluster
   */
  List<String> getStorageGroupByPath(PartialPath path) throws MetadataException {
    List<String> storageGroups = new ArrayList<>();
    String[] nodes = path.getNodes();
    if (nodes.length == 0 || !nodes[0].equals(root.getName())) {
      throw new IllegalPathException(path.getFullPath());
    }
    findStorageGroup(root, nodes, 1, "", storageGroups);
    return storageGroups;
  }

  /**
   * Recursively find all storage group according to a specific path
   *
   * @apiNote :for cluster
   */
  private void findStorageGroup(
      MNode node, String[] nodes, int idx, String parent, List<String> storageGroupNames) {
    if (node instanceof StorageGroupMNode) {
      storageGroupNames.add(node.getFullPath());
      return;
    }
    String nodeReg = MetaUtils.getNodeRegByIdx(idx, nodes);
    if (!(PATH_WILDCARD).equals(nodeReg)) {
      MNode next = node.getChild(nodeReg);
      if (next != null) {
        findStorageGroup(
            next,
            nodes,
            idx + 1,
            parent + node.getName() + PATH_SEPARATOR,
            storageGroupNames);
      }
    } else {
      for (MNode child : node.getChildren().values()) {
        findStorageGroup(
            child, nodes, idx + 1, parent + node.getName() + PATH_SEPARATOR, storageGroupNames);
      }
    }
  }

  /**
   * Get all storage group names
   *
   * @return a list contains all distinct storage groups
   */
  List<PartialPath> getAllStorageGroupPaths() {
    List<PartialPath> res = new ArrayList<>();
    Deque<MNode> nodeStack = new ArrayDeque<>();
    nodeStack.add(root);
    while (!nodeStack.isEmpty()) {
      MNode current = nodeStack.pop();
      if (current instanceof StorageGroupMNode) {
        res.add(current.getPartialPath());
      } else {
        nodeStack.addAll(current.getChildren().values());
      }
    }
    return res;
  }

  /**
   * Get the storage group that given path belonged to or under given path
   * All related storage groups refer two cases:
   * 1. Storage groups with a prefix that is identical to path, e.g. given path "root.sg1",
   *    storage group "root.sg1.sg2" and "root.sg1.sg3" will be added into result list.
   * 2. Storage group that this path belongs to, e.g. given path "root.sg1.d1", and it is in
   *    storage group "root.sg1". Then we adds "root.sg1" into result list.
   *
   * @return a list contains all storage groups related to given path
   */
  List<PartialPath> searchAllRelatedStorageGroups(PartialPath path) throws MetadataException {
    String[] nodes = path.getNodes();
    if (nodes.length == 0 || !nodes[0].equals(root.getName())) {
      throw new IllegalPathException(path.getFullPath());
    }
    List<PartialPath> storageGroupPaths = new ArrayList<>();
    findStorageGroupPaths(root, nodes, 1, "", storageGroupPaths, false);
    return storageGroupPaths;
  }

  /**
   * Get all storage group under given path
   *
   * @return a list contains all storage group names under give path
   */
  List<PartialPath> getStorageGroupPaths(PartialPath prefixPath) throws MetadataException {
    String[] nodes = prefixPath.getNodes();
    if (nodes.length == 0 || !nodes[0].equals(root.getName())) {
      throw new IllegalPathException(prefixPath.getFullPath());
    }
    List<PartialPath> storageGroupPaths = new ArrayList<>();
    findStorageGroupPaths(root, nodes, 1, "", storageGroupPaths, true);
    return storageGroupPaths;
  }

  /**
   * Traverse the MTree to match all storage group with prefix path.
   * When trying to find storage groups via a path, we divide into two cases:
   * 1. This path is only regarded as a prefix, in other words, this path is part of the result
   *    storage groups.
   * 2. This path is a full path and we use this method to find its belonged storage group.
   * When prefixOnly is set to true, storage group paths in 1 is only added into result,
   * otherwise, both 1 and 2 are returned.
   *
   * @param node              the current traversing node
   * @param nodes             split the prefix path with '.'
   * @param idx               the current index of array nodes
   * @param parent            current parent path
   * @param storageGroupPaths store all matched storage group names
   * @param prefixOnly        only return storage groups that start with this prefix path
   */
  private void findStorageGroupPaths(MNode node, String[] nodes, int idx, String parent,
      List<PartialPath> storageGroupPaths, boolean prefixOnly) {
    if (node instanceof StorageGroupMNode && (!prefixOnly || idx >= nodes.length)) {
      storageGroupPaths.add(node.getPartialPath());
      return;
    }
    String nodeReg = MetaUtils.getNodeRegByIdx(idx, nodes);
    if (!(PATH_WILDCARD).equals(nodeReg)) {
      MNode next = node.getChild(nodeReg);
      if (next != null) {
        findStorageGroupPaths(node.getChild(nodeReg), nodes, idx + 1,
            parent + node.getName() + PATH_SEPARATOR, storageGroupPaths, prefixOnly);
      }
    } else {
      for (MNode child : node.getChildren().values()) {
        findStorageGroupPaths(
            child, nodes, idx + 1, parent + node.getName() + PATH_SEPARATOR, storageGroupPaths,
            prefixOnly);
      }
    }
  }

  /**
   * Get all storage group MNodes
   */
  List<StorageGroupMNode> getAllStorageGroupNodes() {
    List<StorageGroupMNode> ret = new ArrayList<>();
    Deque<MNode> nodeStack = new ArrayDeque<>();
    nodeStack.add(root);
    while (!nodeStack.isEmpty()) {
      MNode current = nodeStack.pop();
      if (current instanceof StorageGroupMNode) {
        ret.add((StorageGroupMNode) current);
      } else {
        nodeStack.addAll(current.getChildren().values());
      }
    }
    return ret;
  }

  /**
   * Get storage group path by path
   *
   * <p>e.g., root.sg1 is storage group, path is root.sg1.d1, return root.sg1
   *
   * @return storage group in the given path
   */
  PartialPath getStorageGroupPath(PartialPath path) throws StorageGroupNotSetException {
    String[] nodes = path.getNodes();
    MNode cur = root;
    for (int i = 1; i < nodes.length; i++) {
      cur = cur.getChild(nodes[i]);
      if (cur instanceof StorageGroupMNode) {
        return cur.getPartialPath();
      } else if (cur == null) {
        throw new StorageGroupNotSetException(path.getFullPath());
      }
    }
    throw new StorageGroupNotSetException(path.getFullPath());
  }

  /**
   * Check whether the given path contains a storage group
   */
  boolean checkStorageGroupByPath(PartialPath path) {
    String[] nodes = path.getNodes();
    MNode cur = root;
    for (int i = 1; i <= nodes.length; i++) {
      cur = cur.getChild(nodes[i]);
      if (cur == null) {
        return false;
      } else if (cur instanceof StorageGroupMNode) {
        return true;
      }
    }
    return false;
  }

  /**
   * Get all timeseries under the given path
   *
   * @param prefixPath a prefix path or a full path, may contain '*'.
   */
  List<PartialPath> getAllTimeseriesPath(PartialPath prefixPath) throws MetadataException {
    ShowTimeSeriesPlan plan = new ShowTimeSeriesPlan(prefixPath);
    List<Pair<PartialPath, String[]>> res = getAllMeasurementSchema(plan);
    List<PartialPath> paths = new ArrayList<>();
    for (Pair<PartialPath, String[]> p : res) {
      paths.add(p.left);
    }
    return paths;
  }

  /**
   * Get all timeseries paths under the given path
   *
   * @param prefixPath a prefix path or a full path, may contain '*'.
   *
   * @return Pair.left  contains all the satisfied paths
   *         Pair.right means the current offset or zero if we don't set offset.
   */
  Pair<List<PartialPath>, Integer> getAllTimeseriesPathWithAlias(PartialPath prefixPath, int limit, int offset) throws MetadataException {
    PartialPath prePath = new PartialPath(prefixPath.getNodes());
    ShowTimeSeriesPlan plan = new ShowTimeSeriesPlan(prefixPath);
    plan.setLimit(limit);
    plan.setOffset(offset);
    List<Pair<PartialPath, String[]>> res = getAllMeasurementSchema(plan, false);
    List<PartialPath> paths = new ArrayList<>();
    for (Pair<PartialPath, String[]> p : res) {
      if (prePath.getMeasurement().equals(p.right[0])) {
        p.left.setMeasurementAlias(p.right[0]);
      }
      paths.add(p.left);
    }
    if (curOffset.get() == null) {
      offset = 0;
    } else {
      offset = curOffset.get() + 1;
    }
    curOffset.remove();
    return new Pair<>(paths, offset);
  }

  /**
   * Get the count of timeseries under the given prefix path.
   *
   * @param prefixPath a prefix path or a full path, may contain '*'.
   */
  int getAllTimeseriesCount(PartialPath prefixPath) throws MetadataException {
    String[] nodes = prefixPath.getNodes();
    if (nodes.length == 0 || !nodes[0].equals(root.getName())) {
      throw new IllegalPathException(prefixPath.getFullPath());
    }
    try {
      return getCount(root, nodes, 1);
    } catch (PathNotExistException e) {
      throw new PathNotExistException(prefixPath.getFullPath());
    }
  }

  /**
   * Get the count of devices under the given prefix path.
   *
   * @param prefixPath a prefix path or a full path, may contain '*'.
   */
  int getDevicesNum(PartialPath prefixPath) throws MetadataException {
    String[] nodes = prefixPath.getNodes();
    if (nodes.length == 0 || !nodes[0].equals(root.getName())) {
      throw new IllegalPathException(prefixPath.getFullPath());
    }
    return getDevicesCount(root, nodes, 1);
  }

  /**
   * Get the count of storage group under the given prefix path.
   *
   * @param prefixPath a prefix path or a full path, may contain '*'.
   */
  int getStorageGroupNum(PartialPath prefixPath) throws MetadataException {
    String[] nodes = prefixPath.getNodes();
    if (nodes.length == 0 || !nodes[0].equals(root.getName())) {
      throw new IllegalPathException(prefixPath.getFullPath());
    }
    return getStorageGroupCount(root, nodes, 1, "");
  }

  /**
   * Get the count of nodes in the given level under the given prefix path.
   */
  int getNodesCountInGivenLevel(PartialPath prefixPath, int level) throws MetadataException {
    String[] nodes = prefixPath.getNodes();
    if (nodes.length == 0 || !nodes[0].equals(root.getName())) {
      throw new IllegalPathException(prefixPath.getFullPath());
    }
    MNode node = root;
    int i;
    for (i = 1; i < nodes.length; i++) {
      if (nodes[i].equals("*")) {
        break;
      }
      if (node.getChild(nodes[i]) != null) {
        node = node.getChild(nodes[i]);
      } else {
        throw new MetadataException(nodes[i - 1] + NO_CHILDNODE_MSG + nodes[i]);
      }
    }
    return getCountInGivenLevel(node, level - (i - 1));
  }

  /**
   * Traverse the MTree to get the count of timeseries.
   */
  private int getCount(MNode node, String[] nodes, int idx) {
    String nodeReg = MetaUtils.getNodeRegByIdx(idx, nodes);
    if (!(PATH_WILDCARD).equals(nodeReg)) {
      MNode next = node.getChild(nodeReg);
      if (next != null) {
        if (next instanceof MeasurementMNode) {
          return 1;
        } else {
          return getCount(next, nodes, idx + 1);
        }
      } else {
<<<<<<< HEAD
        throw new PathNotExistException(node.getName() + NO_CHILDNODE_MSG + nodeReg);
=======
        return 0;
>>>>>>> e1edeb74
      }
    } else {
      int cnt = 0;
      for (MNode child : node.getChildren().values()) {
        if (child instanceof MeasurementMNode) {
          cnt++;
        }
        cnt += getCount(child, nodes, idx + 1);
      }
      return cnt;
    }
  }

  /**
   * Traverse the MTree to get the count of devices.
   */
  private int getDevicesCount(MNode node, String[] nodes, int idx) throws MetadataException {
    String nodeReg = MetaUtils.getNodeRegByIdx(idx, nodes);
    int cnt = 0;
    if (!(PATH_WILDCARD).equals(nodeReg)) {
      MNode next = node.getChild(nodeReg);
      if (next != null) {
        if (next instanceof MeasurementMNode && idx >= nodes.length) {
          cnt++;
        } else {
          cnt += getDevicesCount(node.getChild(nodeReg), nodes, idx + 1);
        }
      }
    } else {
      boolean deviceAdded = false;
      for (MNode child : node.getChildren().values()) {
        if (child instanceof MeasurementMNode && !deviceAdded && idx >= nodes.length) {
          cnt++;
          deviceAdded = true;
        }
        cnt += getDevicesCount(child, nodes, idx + 1);
      }
    }
    return cnt;
  }

  /**
   * Traverse the MTree to get the count of storage group.
   */
  private int getStorageGroupCount(
      MNode node, String[] nodes, int idx, String parent) throws MetadataException {
    int cnt = 0;
    if (node instanceof StorageGroupMNode && idx >= nodes.length) {
      cnt++;
      return cnt;
    }
    String nodeReg = MetaUtils.getNodeRegByIdx(idx, nodes);
    if (!(PATH_WILDCARD).equals(nodeReg)) {
      MNode next = node.getChild(nodeReg);
      if (next != null) {
        cnt += getStorageGroupCount(next,
            nodes, idx + 1, parent + node.getName() + PATH_SEPARATOR);
      }
    } else {
      for (MNode child : node.getChildren().values()) {
        cnt += getStorageGroupCount(
            child, nodes, idx + 1, parent + node.getName() + PATH_SEPARATOR);
      }
    }
    return cnt;
  }

  /**
   * Traverse the MTree to get the count of timeseries in the given level.
   *
   * @param targetLevel Record the distance to the target level, 0 means the target level.
   */
  private int getCountInGivenLevel(MNode node, int targetLevel) {
    if (targetLevel == 0) {
      return 1;
    }
    int cnt = 0;
    for (MNode child : node.getChildren().values()) {
      cnt += getCountInGivenLevel(child, targetLevel - 1);
    }
    return cnt;
  }

  /**
   * Get all time series schema under the given path order by insert frequency
   *
   * <p>result: [name, alias, storage group, dataType, encoding, compression, offset]
   */
  List<Pair<PartialPath, String[]>> getAllMeasurementSchemaByHeatOrder(ShowTimeSeriesPlan plan,
      QueryContext queryContext) throws MetadataException {
    String[] nodes = plan.getPath().getNodes();
    if (nodes.length == 0 || !nodes[0].equals(root.getName())) {
      throw new IllegalPathException(plan.getPath().getFullPath());
    }
    List<Pair<PartialPath, String[]>> allMatchedNodes = new ArrayList<>();

    findPath(root, nodes, 1, allMatchedNodes, false, true, queryContext);

    Stream<Pair<PartialPath, String[]>> sortedStream = allMatchedNodes.stream().sorted(
        Comparator.comparingLong((Pair<PartialPath, String[]> p) -> Long.parseLong(p.right[6]))
            .reversed()
            .thenComparing((Pair<PartialPath, String[]> p) -> p.left));

    // no limit
    if (plan.getLimit() == 0) {
      return sortedStream.collect(toList());
    } else {
      return sortedStream.skip(plan.getOffset()).limit(plan.getLimit()).collect(toList());
    }
  }

  /**
   * Get all time series schema under the given path
   *
   * <p>result: [name, alias, storage group, dataType, encoding, compression, offset]
   */
  List<Pair<PartialPath, String[]>> getAllMeasurementSchema(ShowTimeSeriesPlan plan)
      throws MetadataException {
    return getAllMeasurementSchema(plan, true);
  }


  List<Pair<PartialPath, String[]>> getAllMeasurementSchema(ShowTimeSeriesPlan plan, boolean removeCurrentOffset)
      throws MetadataException {
    List<Pair<PartialPath, String[]>> res;
    String[] nodes = plan.getPath().getNodes();
    if (nodes.length == 0 || !nodes[0].equals(root.getName())) {
      throw new IllegalPathException(plan.getPath().getFullPath());
    }
    limit.set(plan.getLimit());
    offset.set(plan.getOffset());
    curOffset.set(-1);
    count.set(0);
    if (offset.get() != 0 || limit.get() != 0) {
      res = new LinkedList<>();
      findPath(root, nodes, 1, res, true, false, null);
    } else {
      res = new LinkedList<>();
      findPath(root, nodes, 1, res, false, false, null);
    }
    // avoid memory leaks
    limit.remove();
    offset.remove();
    if (removeCurrentOffset) {
      curOffset.remove();
    }
    count.remove();
    return res;
  }

  /**
   * Iterate through MTree to fetch metadata info of all leaf nodes under the given seriesPath
   *
   * @param needLast             if false, lastTimeStamp in timeseriesSchemaList will be null
   * @param timeseriesSchemaList List<timeseriesSchema> result: [name, alias, storage group,
   *                             dataType, encoding, compression, offset, lastTimeStamp]
   */
  @SuppressWarnings("squid:S3776") // Suppress high Cognitive Complexity warning
  private void findPath(MNode node, String[] nodes, int idx,
      List<Pair<PartialPath, String[]>> timeseriesSchemaList,
      boolean hasLimit, boolean needLast, QueryContext queryContext) throws MetadataException {
    if (node instanceof MeasurementMNode && nodes.length <= idx) {
      if (hasLimit) {
        curOffset.set(curOffset.get() + 1);
        if (curOffset.get() < offset.get() || count.get().intValue() == limit.get().intValue()) {
          return;
        }
      }

      PartialPath nodePath = node.getPartialPath();
      String[] tsRow = new String[7];
      tsRow[0] = ((MeasurementMNode) node).getAlias();
      MeasurementSchema measurementSchema = ((MeasurementMNode) node).getSchema();
      tsRow[1] = getStorageGroupPath(nodePath).getFullPath();
      tsRow[2] = measurementSchema.getType().toString();
      tsRow[3] = measurementSchema.getEncodingType().toString();
      tsRow[4] = measurementSchema.getCompressor().toString();
      tsRow[5] = String.valueOf(((MeasurementMNode) node).getOffset());
      tsRow[6] =
          needLast ? String.valueOf(getLastTimeStamp((MeasurementMNode) node, queryContext)) : null;
      Pair<PartialPath, String[]> temp = new Pair<>(nodePath, tsRow);
      timeseriesSchemaList.add(temp);

      if (hasLimit) {
        count.set(count.get() + 1);
      }
    }
    String nodeReg = MetaUtils.getNodeRegByIdx(idx, nodes);
    if (!nodeReg.contains(PATH_WILDCARD)) {
      MNode next = node.getChild(nodeReg);
      if (next != null) {
        findPath(next, nodes, idx + 1, timeseriesSchemaList, hasLimit, needLast,
            queryContext);
      }
    } else {
      for (MNode child : node.getChildren().values()) {
        if (!Pattern.matches(nodeReg.replace("*", ".*"), child.getName())) {
          continue;
        }
        findPath(child, nodes, idx + 1, timeseriesSchemaList, hasLimit, needLast, queryContext);
        if (hasLimit && count.get().intValue() == limit.get().intValue()) {
          return;
        }
      }
    }
  }

  /**
   * Get child node path in the next level of the given path.
   *
   * <p>e.g., MTree has [root.sg1.d1.s1, root.sg1.d1.s2, root.sg1.d2.s1] given path = root.sg1,
   * return [root.sg1.d1, root.sg1.d2]
   *
   * @return All child nodes' seriesPath(s) of given seriesPath.
   */
  Set<String> getChildNodePathInNextLevel(PartialPath path) throws MetadataException {
    String[] nodes = path.getNodes();
    if (nodes.length == 0 || !nodes[0].equals(root.getName())) {
      throw new IllegalPathException(path.getFullPath());
    }
    Set<String> childNodePaths = new TreeSet<>();
    findChildNodePathInNextLevel(root, nodes, 1, "", childNodePaths, nodes.length + 1);
    return childNodePaths;
  }

  /**
   * Traverse the MTree to match all child node path in next level
   *
   * @param node   the current traversing node
   * @param nodes  split the prefix path with '.'
   * @param idx    the current index of array nodes
   * @param parent store the node string having traversed
   * @param res    store all matched device names
   * @param length expected length of path
   */
  @SuppressWarnings("squid:S3776") // Suppress high Cognitive Complexity warning
  private void findChildNodePathInNextLevel(
      MNode node, String[] nodes, int idx, String parent, Set<String> res, int length) {
    String nodeReg = MetaUtils.getNodeRegByIdx(idx, nodes);
    if (!nodeReg.contains(PATH_WILDCARD)) {
      if (idx == length) {
        res.add(parent + node.getName());
      } else {
        findChildNodePathInNextLevel(node.getChild(nodeReg), nodes, idx + 1,
            parent + node.getName() + PATH_SEPARATOR, res, length);
      }
    } else {
      if (node.getChildren().size() > 0) {
        for (MNode child : node.getChildren().values()) {
          if (!Pattern.matches(nodeReg.replace("*", ".*"), child.getName())) {
            continue;
          }
          if (idx == length) {
            res.add(parent + node.getName());
          } else {
            findChildNodePathInNextLevel(
                child, nodes, idx + 1, parent + node.getName() + PATH_SEPARATOR, res, length);
          }
        }
      } else if (idx == length) {
        String nodeName;
        nodeName = node.getName();
        res.add(parent + nodeName);
      }
    }
  }

  /**
   * Get all devices under give path
   *
   * @return a list contains all distinct devices names
   */
  Set<PartialPath> getDevices(PartialPath prefixPath) throws MetadataException {
    String[] nodes = prefixPath.getNodes();
    if (nodes.length == 0 || !nodes[0].equals(root.getName())) {
      throw new IllegalPathException(prefixPath.getFullPath());
    }
    Set<PartialPath> devices = new TreeSet<>();
    findDevices(root, nodes, 1, devices);
    return devices;
  }

  /**
   * Traverse the MTree to match all devices with prefix path.
   *
   * @param node  the current traversing node
   * @param nodes split the prefix path with '.'
   * @param idx   the current index of array nodes
   * @param res   store all matched device names
   */
  @SuppressWarnings("squid:S3776")
  private void findDevices(MNode node, String[] nodes, int idx, Set<PartialPath> res) {
    String nodeReg = MetaUtils.getNodeRegByIdx(idx, nodes);
    // the node path doesn't contains '*'
    if (!nodeReg.contains(PATH_WILDCARD)) {
      MNode next = node.getChild(nodeReg);
      if (next != null) {
        if (next instanceof MeasurementMNode && idx >= nodes.length) {
          res.add(node.getPartialPath());
        } else {
          findDevices(next, nodes, idx + 1, res);
        }
      }
    } else { // the node path contains '*'
      boolean deviceAdded = false;
      for (MNode child : node.getChildren().values()) {
        // use '.*' to replace '*' to form a regex to match
        // if the match failed, skip it.
        if (!Pattern.matches(nodeReg.replace("*", ".*"), child.getName())) {
          continue;
        }
        if (child instanceof MeasurementMNode && !deviceAdded && idx >= nodes.length) {
          res.add(node.getPartialPath());
          deviceAdded = true;
        }
        findDevices(child, nodes, idx + 1, res);
      }
    }
  }

  /**
   * Get all paths from root to the given level.
   */
  List<PartialPath> getNodesList(PartialPath path, int nodeLevel) throws MetadataException {
    return getNodesList(path, nodeLevel, null);
  }

  /**
   * Get all paths from root to the given level
   */
  List<PartialPath> getNodesList(PartialPath path, int nodeLevel, StorageGroupFilter filter)
      throws MetadataException {
    String[] nodes = path.getNodes();
    if (!nodes[0].equals(root.getName())) {
      throw new IllegalPathException(path.getFullPath());
    }
    List<PartialPath> res = new ArrayList<>();
    MNode node = root;
    for (int i = 1; i < nodes.length; i++) {
      if (node.getChild(nodes[i]) != null) {
        node = node.getChild(nodes[i]);
        if (node instanceof StorageGroupMNode && filter != null && !filter
            .satisfy(node.getFullPath())) {
          return res;
        }
      } else {
        throw new MetadataException(nodes[i - 1] + NO_CHILDNODE_MSG + nodes[i]);
      }
    }
    findNodes(node, path, res, nodeLevel - (nodes.length - 1), filter);
    return res;
  }

  /**
   * Get all paths under the given level.
   *
   * @param targetLevel Record the distance to the target level, 0 means the target level.
   */
  private void findNodes(MNode node, PartialPath path, List<PartialPath> res, int targetLevel,
      StorageGroupFilter filter) {
    if (node == null || node instanceof StorageGroupMNode && filter != null && !filter
        .satisfy(node.getFullPath())) {
      return;
    }
    if (targetLevel == 0) {
      res.add(path);
      return;
    }
    for (MNode child : node.getChildren().values()) {
      findNodes(child, path.concatNode(child.toString()), res, targetLevel - 1, filter);
    }
  }

  public void serializeTo(String snapshotPath) throws IOException {
    try (BufferedWriter bw = new BufferedWriter(
        new FileWriter(SystemFileFactory.INSTANCE.getFile(snapshotPath)))) {
      root.serializeTo(bw);
    }
  }

  @Override
  public String toString() {
    JsonObject jsonObject = new JsonObject();
    jsonObject.add(root.getName(), mNodeToJSON(root, null));
    return jsonToString(jsonObject);
  }

  private JsonObject mNodeToJSON(MNode node, String storageGroupName) {
    JsonObject jsonObject = new JsonObject();
    if (node.getChildren().size() > 0) {
      if (node instanceof StorageGroupMNode) {
        storageGroupName = node.getFullPath();
      }
      for (MNode child : node.getChildren().values()) {
        jsonObject.add(child.getName(), mNodeToJSON(child, storageGroupName));
      }
    } else if (node instanceof MeasurementMNode) {
      MeasurementMNode leafMNode = (MeasurementMNode) node;
      jsonObject.add("DataType", GSON.toJsonTree(leafMNode.getSchema().getType()));
      jsonObject.add("Encoding", GSON.toJsonTree(leafMNode.getSchema().getEncodingType()));
      jsonObject.add("Compressor", GSON.toJsonTree(leafMNode.getSchema().getCompressor()));
      if (leafMNode.getSchema().getProps() != null) {
        jsonObject.addProperty("args", leafMNode.getSchema().getProps().toString());
      }
      jsonObject.addProperty("StorageGroup", storageGroupName);
    }
    return jsonObject;
  }

  Map<String, String> determineStorageGroup(PartialPath path) throws IllegalPathException {
    Map<String, String> paths = new HashMap<>();
    String[] nodes = path.getNodes();
    if (nodes.length == 0 || !nodes[0].equals(root.getName())) {
      throw new IllegalPathException(path.getFullPath());
    }

    Deque<MNode> nodeStack = new ArrayDeque<>();
    Deque<Integer> depthStack = new ArrayDeque<>();
    if (!root.getChildren().isEmpty()) {
      nodeStack.push(root);
      depthStack.push(0);
    }

    while (!nodeStack.isEmpty()) {
      MNode mNode = nodeStack.removeFirst();
      int depth = depthStack.removeFirst();

      determineStorageGroup(depth + 1, nodes, mNode, paths, nodeStack, depthStack);
    }
    return paths;
  }

  /**
   * Try determining the storage group using the children of a mNode. If one child is a storage
   * group node, put a storageGroupName-fullPath pair into paths. Otherwise put the children that
   * match the path into the queue and discard other children.
   */
  private void determineStorageGroup(
      int depth,
      String[] nodes,
      MNode mNode,
      Map<String, String> paths,
      Deque<MNode> nodeStack,
      Deque<Integer> depthStack) {
    String currNode = depth >= nodes.length ? PATH_WILDCARD : nodes[depth];
    for (Entry<String, MNode> entry : mNode.getChildren().entrySet()) {
      if (!currNode.equals(PATH_WILDCARD) && !currNode.equals(entry.getKey())) {
        continue;
      }
      // this child is desired
      MNode child = entry.getValue();
      if (child instanceof StorageGroupMNode) {
        // we have found one storage group, record it
        String sgName = child.getFullPath();
        // concat the remaining path with the storage group name
        StringBuilder pathWithKnownSG = new StringBuilder(sgName);
        for (int i = depth + 1; i < nodes.length; i++) {
          pathWithKnownSG.append(IoTDBConstant.PATH_SEPARATOR).append(nodes[i]);
        }
        if (depth >= nodes.length - 1 && currNode.equals(PATH_WILDCARD)) {
          // the we find the sg at the last node and the last node is a wildcard (find "root
          // .group1", for "root.*"), also append the wildcard (to make "root.group1.*")
          pathWithKnownSG.append(IoTDBConstant.PATH_SEPARATOR).append(PATH_WILDCARD);
        }
        paths.put(sgName, pathWithKnownSG.toString());
      } else if (!child.getChildren().isEmpty()) {
        // push it back so we can traver its children later
        nodeStack.push(child);
        depthStack.push(depth);
      }
    }
  }
}<|MERGE_RESOLUTION|>--- conflicted
+++ resolved
@@ -871,7 +871,7 @@
   /**
    * Traverse the MTree to get the count of timeseries.
    */
-  private int getCount(MNode node, String[] nodes, int idx) {
+  private int getCount(MNode node, String[] nodes, int idx) throws PathNotExistException {
     String nodeReg = MetaUtils.getNodeRegByIdx(idx, nodes);
     if (!(PATH_WILDCARD).equals(nodeReg)) {
       MNode next = node.getChild(nodeReg);
@@ -882,11 +882,7 @@
           return getCount(next, nodes, idx + 1);
         }
       } else {
-<<<<<<< HEAD
         throw new PathNotExistException(node.getName() + NO_CHILDNODE_MSG + nodeReg);
-=======
-        return 0;
->>>>>>> e1edeb74
       }
     } else {
       int cnt = 0;
