/*
 * Licensed to the Apache Software Foundation (ASF) under one
 * or more contributor license agreements.  See the NOTICE file
 * distributed with this work for additional information
 * regarding copyright ownership.  The ASF licenses this file
 * to you under the Apache License, Version 2.0 (the
 * "License"); you may not use this file except in compliance
 * with the License.  You may obtain a copy of the License at
 *
 *     http://www.apache.org/licenses/LICENSE-2.0
 *
 * Unless required by applicable law or agreed to in writing,
 * software distributed under the License is distributed on an
 * "AS IS" BASIS, WITHOUT WARRANTIES OR CONDITIONS OF ANY
 * KIND, either express or implied.  See the License for the
 * specific language governing permissions and limitations
 * under the License.
 */
package org.apache.iotdb.db.metadata;

import static java.util.stream.Collectors.toList;
import static org.apache.iotdb.db.conf.IoTDBConstant.PATH_SEPARATOR;
import static org.apache.iotdb.db.conf.IoTDBConstant.PATH_WILDCARD;
import static org.apache.iotdb.db.query.executor.LastQueryExecutor.calculateLastPairForOneSeriesLocally;

import com.google.gson.Gson;
import com.google.gson.GsonBuilder;
import com.google.gson.JsonElement;
import com.google.gson.JsonObject;
import java.io.BufferedReader;
import java.io.BufferedWriter;
import java.io.File;
import java.io.FileReader;
import java.io.FileWriter;
import java.io.IOException;
import java.io.Serializable;
import java.util.ArrayDeque;
import java.util.ArrayList;
import java.util.Collections;
import java.util.Comparator;
import java.util.Deque;
import java.util.HashMap;
import java.util.HashSet;
import java.util.LinkedList;
import java.util.List;
import java.util.Map;
import java.util.Map.Entry;
import java.util.Queue;
import java.util.Set;
import java.util.TreeSet;
<<<<<<< HEAD
import java.util.concurrent.ConcurrentSkipListMap;
=======
import java.util.concurrent.ConcurrentHashMap;
>>>>>>> df8f876a
import java.util.regex.Pattern;
import java.util.stream.Stream;
import org.apache.iotdb.db.conf.IoTDBConfig;
import org.apache.iotdb.db.conf.IoTDBConstant;
import org.apache.iotdb.db.conf.IoTDBDescriptor;
import org.apache.iotdb.db.engine.fileSystem.SystemFileFactory;
import org.apache.iotdb.db.exception.metadata.AliasAlreadyExistException;
import org.apache.iotdb.db.exception.metadata.IllegalPathException;
import org.apache.iotdb.db.exception.metadata.MetadataException;
import org.apache.iotdb.db.exception.metadata.PathAlreadyExistException;
import org.apache.iotdb.db.exception.metadata.PathNotExistException;
import org.apache.iotdb.db.exception.metadata.StorageGroupAlreadySetException;
import org.apache.iotdb.db.exception.metadata.StorageGroupNotSetException;
import org.apache.iotdb.db.metadata.MManager.StorageGroupFilter;
import org.apache.iotdb.db.metadata.mnode.MNode;
import org.apache.iotdb.db.metadata.mnode.MeasurementMNode;
import org.apache.iotdb.db.metadata.mnode.StorageGroupMNode;
import org.apache.iotdb.db.qp.physical.sys.ShowTimeSeriesPlan;
import org.apache.iotdb.db.query.context.QueryContext;
import org.apache.iotdb.db.utils.TestOnly;
import org.apache.iotdb.tsfile.file.metadata.enums.CompressionType;
import org.apache.iotdb.tsfile.file.metadata.enums.TSDataType;
import org.apache.iotdb.tsfile.file.metadata.enums.TSEncoding;
import org.apache.iotdb.tsfile.read.TimeValuePair;
import org.apache.iotdb.tsfile.utils.Pair;
import org.apache.iotdb.tsfile.write.schema.MeasurementSchema;
import org.slf4j.Logger;
import org.slf4j.LoggerFactory;

/**
 * The hierarchical struct of the Metadata Tree is implemented in this class.
 */
public class MTree implements Serializable {

  public static final Gson GSON = new GsonBuilder().setPrettyPrinting().create();
  private static final long serialVersionUID = -4200394435237291964L;
  private static final Logger logger = LoggerFactory.getLogger(MTree.class);
  private static transient ThreadLocal<Integer> limit = new ThreadLocal<>();
  private static transient ThreadLocal<Integer> offset = new ThreadLocal<>();
  private static transient ThreadLocal<Integer> count = new ThreadLocal<>();
  private static transient ThreadLocal<Integer> curOffset = new ThreadLocal<>();
  private MNode root;

  MTree() {
    this.root = new MNode(null, IoTDBConstant.PATH_ROOT);
  }

  private MTree(MNode root) {
    this.root = root;
  }

  static long getLastTimeStamp(MeasurementMNode node, QueryContext queryContext) {
    TimeValuePair last = node.getCachedLast();
    if (last != null) {
      return node.getCachedLast().getTimestamp();
    } else {
      try {
        last = calculateLastPairForOneSeriesLocally(node.getPartialPath(),
            node.getSchema().getType(), queryContext, Collections.emptySet());
        return last.getTimestamp();
      } catch (Exception e) {
        logger.error("Something wrong happened while trying to get last time value pair of {}",
            node.getFullPath(), e);
        return Long.MIN_VALUE;
      }
    }
  }

  @SuppressWarnings("squid:S3776") // Suppress high Cognitive Complexity warning
  public static MTree deserializeFrom(File mtreeSnapshot) {
    try (BufferedReader br = new BufferedReader(new FileReader(mtreeSnapshot))) {
      String s;
      Deque<MNode> nodeStack = new ArrayDeque<>();
      MNode node = null;

      while ((s = br.readLine()) != null) {
        String[] nodeInfo = s.split(",");
        short nodeType = Short.parseShort(nodeInfo[0]);
        if (nodeType == MetadataConstant.STORAGE_GROUP_MNODE_TYPE) {
          node = StorageGroupMNode.deserializeFrom(nodeInfo);
        } else if (nodeType == MetadataConstant.MEASUREMENT_MNODE_TYPE) {
          node = MeasurementMNode.deserializeFrom(nodeInfo);
        } else {
          node = new MNode(null, nodeInfo[1]);
        }

        int childrenSize = Integer.parseInt(nodeInfo[nodeInfo.length - 1]);
        if (childrenSize == 0) {
          nodeStack.push(node);
        } else {
          ConcurrentHashMap<String, MNode> childrenMap = new ConcurrentHashMap<>();
          for (int i = 0; i < childrenSize; i++) {
            MNode child = nodeStack.removeFirst();
            child.setParent(node);
            childrenMap.put(child.getName(), child);
            if (child instanceof MeasurementMNode) {
              String alias = ((MeasurementMNode) child).getAlias();
              if (alias != null) {
                node.addAlias(alias, child);
              }
            }
          }
          node.setChildren(childrenMap);
          nodeStack.push(node);
        }
      }
      return new MTree(node);
    } catch (IOException e) {
      logger.warn("Failed to deserialize from {}. Use a new MTree.", mtreeSnapshot.getPath());
      return new MTree();
    } finally {
      limit = new ThreadLocal<>();
      offset = new ThreadLocal<>();
      count = new ThreadLocal<>();
      curOffset = new ThreadLocal<>();
    }
  }

  private static String jsonToString(JsonObject jsonObject) {
    return GSON.toJson(jsonObject);
  }

  /**
   * combine multiple metadata in string format
   *
   */
  @TestOnly
  static JsonObject combineMetadataInStrings(String[] metadataStrs) {
    JsonObject[] jsonObjects = new JsonObject[metadataStrs.length];
    for (int i = 0; i < jsonObjects.length; i++) {
      jsonObjects[i] = GSON.fromJson(metadataStrs[i], JsonObject.class);
    }

    JsonObject root = jsonObjects[0];
    for (int i = 1; i < jsonObjects.length; i++) {
      root = combineJsonObjects(root, jsonObjects[i]);
    }
    
    return root;
  }

  private static JsonObject combineJsonObjects(JsonObject a, JsonObject b) {
    JsonObject res = new JsonObject();

    Set<String> retainSet = new HashSet<>(a.keySet());
    retainSet.retainAll(b.keySet());
    Set<String> aCha = new HashSet<>(a.keySet());
    Set<String> bCha = new HashSet<>(b.keySet());
    aCha.removeAll(retainSet);
    bCha.removeAll(retainSet);

    for (String key : aCha) {
      res.add(key, a.get(key));
    }

    for (String key : bCha) {
      res.add(key, b.get(key));
    }
    for (String key : retainSet) {
      JsonElement v1 = a.get(key);
      JsonElement v2 = b.get(key);
      if (v1 instanceof JsonObject && v2 instanceof JsonObject) {
        res.add(key, combineJsonObjects((JsonObject) v1, (JsonObject) v2));
      } else {
        res.add(v1.getAsString(), v2);
      }
    }
    return res;
  }

  /**
   * Create a timeseries with a full path from root to leaf node Before creating a timeseries, the
   * storage group should be set first, throw exception otherwise
   *
   * @param path       timeseries path
   * @param dataType   data type
   * @param encoding   encoding
   * @param compressor compressor
   * @param props      props
   * @param alias      alias of measurement
   */
  MeasurementMNode createTimeseries(PartialPath path, TSDataType dataType, TSEncoding encoding,
      CompressionType compressor, Map<String, String> props, String alias)
      throws MetadataException {
    String[] nodeNames = path.getNodes();
    if (nodeNames.length <= 2 || !nodeNames[0].equals(root.getName())) {
      throw new IllegalPathException(path.getFullPath());
    }
    MNode cur = root;
    boolean hasSetStorageGroup = false;
    // e.g, path = root.sg.d1.s1,  create internal nodes and set cur to d1 node
    for (int i = 1; i < nodeNames.length - 1; i++) {
      String nodeName = nodeNames[i];
      if (cur instanceof StorageGroupMNode) {
        hasSetStorageGroup = true;
      }
      if (!cur.hasChild(nodeName)) {
        if (!hasSetStorageGroup) {
          throw new StorageGroupNotSetException("Storage group should be created first");
        }
        cur.addChild(nodeName, new MNode(cur, nodeName));
      }
      cur = cur.getChild(nodeName);
    }
    String leafName = nodeNames[nodeNames.length - 1];

    // synchronize check and add, we need addChild and add Alias become atomic operation
    // only write on mtree will be synchronized
    synchronized (this) {
      if (cur.hasChild(leafName)) {
        throw new PathAlreadyExistException(path.getFullPath());
      }
      if (alias != null && cur.hasChild(alias)) {
        throw new AliasAlreadyExistException(path.getFullPath(), alias);
      }
      MeasurementMNode leaf = new MeasurementMNode(cur, leafName, alias, dataType, encoding,
          compressor, props);

      cur.addChild(leafName, leaf);

      // link alias to LeafMNode
      if (alias != null) {
        cur.addAlias(alias, leaf);
      }

      return leaf;
    }
  }

  /**
   * Add an interval path to MTree. This is only used for automatically creating schema
   *
   * <p>e.g., get root.sg.d1, get or create all internal nodes and return the node of d1
   */
  MNode getDeviceNodeWithAutoCreating(PartialPath deviceId, int sgLevel) throws MetadataException {
    String[] nodeNames = deviceId.getNodes();
    if (nodeNames.length <= 1 || !nodeNames[0].equals(root.getName())) {
      throw new IllegalPathException(deviceId.getFullPath());
    }
    MNode cur = root;
    for (int i = 1; i < nodeNames.length; i++) {
      if (!cur.hasChild(nodeNames[i])) {
        if (i == sgLevel) {
          cur.addChild(nodeNames[i], new StorageGroupMNode(cur, nodeNames[i],
              IoTDBDescriptor.getInstance().getConfig().getDefaultTTL()));
        } else {
          cur.addChild(nodeNames[i], new MNode(cur, nodeNames[i]));
        }
      }
      cur = cur.getChild(nodeNames[i]);
    }
    return cur;
  }

  /**
   * Check whether the given path exists.
   *
   * @param path a full path or a prefix path
   */
  boolean isPathExist(PartialPath path) {
    String[] nodeNames = path.getNodes();
    MNode cur = root;
    if (!nodeNames[0].equals(root.getName())) {
      return false;
    }
    for (int i = 1; i < nodeNames.length; i++) {
      String childName = nodeNames[i];
      cur = cur.getChild(childName);
      if (cur == null) {
        return false;
      }
    }
    return true;
  }

  /**
   * Set storage group. Make sure check seriesPath before setting storage group
   *
   * @param path path
   */
  void setStorageGroup(PartialPath path) throws MetadataException {
    String[] nodeNames = path.getNodes();
    checkStorageGroup(path.getFullPath());
    MNode cur = root;
    if (nodeNames.length <= 1 || !nodeNames[0].equals(root.getName())) {
      throw new IllegalPathException(path.getFullPath());
    }
    int i = 1;
    // e.g., path = root.a.b.sg, create internal nodes for a, b
    while (i < nodeNames.length - 1) {
      MNode temp = cur.getChild(nodeNames[i]);
      if (temp == null) {
        cur.addChild(nodeNames[i], new MNode(cur, nodeNames[i]));
      } else if (temp instanceof StorageGroupMNode) {
        // before set storage group, check whether the exists or not
        throw new StorageGroupAlreadySetException(temp.getFullPath());
      }
      cur = cur.getChild(nodeNames[i]);
      i++;
    }
    if (cur.hasChild(nodeNames[i])) {
      // node b has child sg
      throw new StorageGroupAlreadySetException(path.getFullPath());
    } else {
      StorageGroupMNode storageGroupMNode =
          new StorageGroupMNode(
              cur, nodeNames[i], IoTDBDescriptor.getInstance().getConfig().getDefaultTTL());
      cur.addChild(nodeNames[i], storageGroupMNode);
    }
  }

  private void checkStorageGroup(String storageGroup) throws IllegalPathException {
    if (!IoTDBConfig.STORAGE_GROUP_PATTERN.matcher(storageGroup).matches()) {
      throw new IllegalPathException(String
          .format("The storage group name can only be characters, numbers and underscores. %s",
              storageGroup));
    }
  }

  /**
   * Delete a storage group
   */
  List<MeasurementMNode> deleteStorageGroup(PartialPath path) throws MetadataException {
    MNode cur = getNodeByPath(path);
    if (!(cur instanceof StorageGroupMNode)) {
      throw new StorageGroupNotSetException(path.getFullPath());
    }
    // Suppose current system has root.a.b.sg1, root.a.sg2, and delete root.a.b.sg1
    // delete the storage group node sg1
    cur.getParent().deleteChild(cur.getName());

    // collect all the LeafMNode in this storage group
    List<MeasurementMNode> leafMNodes = new LinkedList<>();
    Queue<MNode> queue = new LinkedList<>();
    queue.add(cur);
    while (!queue.isEmpty()) {
      MNode node = queue.poll();
      for (MNode child : node.getChildren().values()) {
        if (child instanceof MeasurementMNode) {
          leafMNodes.add((MeasurementMNode) child);
        } else {
          queue.add(child);
        }
      }
    }

    cur = cur.getParent();
    // delete node b while retain root.a.sg2
    while (!IoTDBConstant.PATH_ROOT.equals(cur.getName()) && cur.getChildren().size() == 0) {
      cur.getParent().deleteChild(cur.getName());
      cur = cur.getParent();
    }
    return leafMNodes;
  }

  /**
   * Check whether path is storage group or not
   *
   * <p>e.g., path = root.a.b.sg. if nor a and b is StorageGroupMNode and sg is a StorageGroupMNode
   * path is a storage group
   *
   * @param path path
   * @apiNote :for cluster
   */
  boolean isStorageGroup(PartialPath path) {
    String[] nodeNames = path.getNodes();
    if (nodeNames.length <= 1 || !nodeNames[0].equals(IoTDBConstant.PATH_ROOT)) {
      return false;
    }
    MNode cur = root;
    int i = 1;
    while (i < nodeNames.length - 1) {
      cur = cur.getChild(nodeNames[i]);
      if (cur == null || cur instanceof StorageGroupMNode) {
        return false;
      }
      i++;
    }
    cur = cur.getChild(nodeNames[i]);
    return cur instanceof StorageGroupMNode;
  }

  /**
   * Delete path. The path should be a full path from root to leaf node
   *
   * @param path Format: root.node(.node)+
   */
  Pair<PartialPath, MeasurementMNode> deleteTimeseriesAndReturnEmptyStorageGroup(PartialPath path)
      throws MetadataException {
    MNode curNode = getNodeByPath(path);
    if (!(curNode instanceof MeasurementMNode)) {
      throw new PathNotExistException(path.getFullPath());
    }
    String[] nodes = path.getNodes();
    if (nodes.length == 0 || !IoTDBConstant.PATH_ROOT.equals(nodes[0])) {
      throw new IllegalPathException(path.getFullPath());
    }
    // delete the last node of path
    curNode.getParent().deleteChild(curNode.getName());
    MeasurementMNode deletedNode = (MeasurementMNode) curNode;
    if (deletedNode.getAlias() != null) {
      curNode.getParent().deleteAliasChild(((MeasurementMNode) curNode).getAlias());
    }
    curNode = curNode.getParent();
    // delete all empty ancestors except storage group
    while (!IoTDBConstant.PATH_ROOT.equals(curNode.getName())
        && curNode.getChildren().size() == 0) {
      // if current storage group has no time series, return the storage group name
      if (curNode instanceof StorageGroupMNode) {
        return new Pair<>(curNode.getPartialPath(), deletedNode);
      }
      curNode.getParent().deleteChild(curNode.getName());
      curNode = curNode.getParent();
    }
    return new Pair<>(null, deletedNode);
  }

  /**
   * Get measurement schema for a given path. Path must be a complete Path from root to leaf node.
   */
  MeasurementSchema getSchema(PartialPath path) throws MetadataException {
    MeasurementMNode node = (MeasurementMNode) getNodeByPath(path);
    return node.getSchema();
  }

  /**
   * Get node by path with storage group check If storage group is not set,
   * StorageGroupNotSetException will be thrown
   */
  MNode getNodeByPathWithStorageGroupCheck(PartialPath path) throws MetadataException {
    boolean storageGroupChecked = false;
    String[] nodes = path.getNodes();
    if (nodes.length == 0 || !nodes[0].equals(root.getName())) {
      throw new IllegalPathException(path.getFullPath());
    }

    MNode cur = root;
    for (int i = 1; i < nodes.length; i++) {
      cur = cur.getChild(nodes[i]);
      if (cur == null) {
        // not find
        if (!storageGroupChecked) {
          throw new StorageGroupNotSetException(path.getFullPath());
        }
        throw new PathNotExistException(path.getFullPath());
      }

      if (cur instanceof StorageGroupMNode) {
        storageGroupChecked = true;
      }
    }

    if (!storageGroupChecked) {
      throw new StorageGroupNotSetException(path.getFullPath());
    }
    return cur;
  }

  /**
   * E.g., root.sg is storage group given [root, sg], return the MNode of root.sg given [root, sg,
   * device], throw exception Get storage group node, if the give path is not a storage group, throw
   * exception
   */
  StorageGroupMNode getStorageGroupNodeByStorageGroupPath(PartialPath path)
      throws MetadataException {
    MNode node = getNodeByPath(path);
    if (node instanceof StorageGroupMNode) {
      return (StorageGroupMNode) node;
    } else {
      throw new StorageGroupNotSetException(path.getFullPath());
    }
  }

  /**
   * E.g., root.sg is storage group given [root, sg], return the MNode of root.sg given [root, sg,
   * device], return the MNode of root.sg Get storage group node, the give path don't need to be
   * storage group path.
   */
  StorageGroupMNode getStorageGroupNodeByPath(PartialPath path) throws MetadataException {
    String[] nodes = path.getNodes();
    if (nodes.length == 0 || !nodes[0].equals(root.getName())) {
      throw new IllegalPathException(path.getFullPath());
    }
    MNode cur = root;
    for (int i = 1; i < nodes.length; i++) {
      cur = cur.getChild(nodes[i]);
      if (cur instanceof StorageGroupMNode) {
        return (StorageGroupMNode) cur;
      }
    }
    throw new StorageGroupNotSetException(path.getFullPath());
  }

  /**
   * Get node by the path
   *
   * @return last node in given seriesPath
   */
  MNode getNodeByPath(PartialPath path) throws MetadataException {
    String[] nodes = path.getNodes();
    if (nodes.length == 0 || !nodes[0].equals(root.getName())) {
      throw new IllegalPathException(path.getFullPath());
    }
    MNode cur = root;
    for (int i = 1; i < nodes.length; i++) {
      cur = cur.getChild(nodes[i]);
      if (cur == null) {
        throw new PathNotExistException(path.getFullPath());
      }
    }
    return cur;
  }

  /**
   * Get all storage groups under the given path
   *
   * @return storage group list
   * @apiNote :for cluster
   */
  List<String> getStorageGroupByPath(PartialPath path) throws MetadataException {
    List<String> storageGroups = new ArrayList<>();
    String[] nodes = path.getNodes();
    if (nodes.length == 0 || !nodes[0].equals(root.getName())) {
      throw new IllegalPathException(path.getFullPath());
    }
    findStorageGroup(root, nodes, 1, "", storageGroups);
    return storageGroups;
  }

  /**
   * Recursively find all storage group according to a specific path
   *
   * @apiNote :for cluster
   */
  private void findStorageGroup(
      MNode node, String[] nodes, int idx, String parent, List<String> storageGroupNames) {
    if (node instanceof StorageGroupMNode) {
      storageGroupNames.add(node.getFullPath());
      return;
    }
    String nodeReg = MetaUtils.getNodeRegByIdx(idx, nodes);
    if (!(PATH_WILDCARD).equals(nodeReg)) {
      MNode next = node.getChild(nodeReg);
      if (next != null) {
        findStorageGroup(
            next,
            nodes,
            idx + 1,
            parent + node.getName() + PATH_SEPARATOR,
            storageGroupNames);
      }
    } else {
      for (MNode child : node.getChildren().values()) {
        findStorageGroup(
            child, nodes, idx + 1, parent + node.getName() + PATH_SEPARATOR, storageGroupNames);
      }
    }
  }

  /**
   * Get all storage group names
   *
   * @return a list contains all distinct storage groups
   */
  List<PartialPath> getAllStorageGroupPaths() {
    List<PartialPath> res = new ArrayList<>();
    Deque<MNode> nodeStack = new ArrayDeque<>();
    nodeStack.add(root);
    while (!nodeStack.isEmpty()) {
      MNode current = nodeStack.pop();
      if (current instanceof StorageGroupMNode) {
        res.add(current.getPartialPath());
      } else {
        nodeStack.addAll(current.getChildren().values());
      }
    }
    return res;
  }

  /**
   * Get all storage group under give path
   *
   * @return a list contains all storage group names under give path
   */
  List<PartialPath> getStorageGroupPaths(PartialPath prefixPath) throws MetadataException {
    String[] nodes = prefixPath.getNodes();
    if (nodes.length == 0 || !nodes[0].equals(root.getName())) {
      throw new IllegalPathException(prefixPath.getFullPath());
    }
    List<PartialPath> storageGroupPaths = new ArrayList<>();
    findStorageGroupPaths(root, nodes, 1, "", storageGroupPaths);
    return storageGroupPaths;
  }

  /**
   * Traverse the MTree to match all storage group with prefix path.
   *
   * @param node              the current traversing node
   * @param nodes             split the prefix path with '.'
   * @param idx               the current index of array nodes
   * @param parent            current parent path
   * @param storageGroupPaths store all matched storage group names
   */
  private void findStorageGroupPaths(MNode node, String[] nodes, int idx, String parent,
      List<PartialPath> storageGroupPaths) {
    if (node instanceof StorageGroupMNode && idx >= nodes.length) {
      storageGroupPaths.add(node.getPartialPath());
      return;
    }
    String nodeReg = MetaUtils.getNodeRegByIdx(idx, nodes);
    if (!(PATH_WILDCARD).equals(nodeReg)) {
      MNode next = node.getChild(nodeReg);
      if (next != null) {
        findStorageGroupPaths(next, nodes, idx + 1,
            parent + node.getName() + PATH_SEPARATOR, storageGroupPaths);
      }
    } else {
      for (MNode child : node.getChildren().values()) {
        findStorageGroupPaths(
            child, nodes, idx + 1, parent + node.getName() + PATH_SEPARATOR, storageGroupPaths);
      }
    }
  }

  /**
   * Get all storage group MNodes
   */
  List<StorageGroupMNode> getAllStorageGroupNodes() {
    List<StorageGroupMNode> ret = new ArrayList<>();
    Deque<MNode> nodeStack = new ArrayDeque<>();
    nodeStack.add(root);
    while (!nodeStack.isEmpty()) {
      MNode current = nodeStack.pop();
      if (current instanceof StorageGroupMNode) {
        ret.add((StorageGroupMNode) current);
      } else {
        nodeStack.addAll(current.getChildren().values());
      }
    }
    return ret;
  }

  /**
   * Get storage group path by path
   *
   * <p>e.g., root.sg1 is storage group, path is root.sg1.d1, return root.sg1
   *
   * @return storage group in the given path
   */
  PartialPath getStorageGroupPath(PartialPath path) throws StorageGroupNotSetException {
    String[] nodes = path.getNodes();
    MNode cur = root;
    for (int i = 1; i < nodes.length; i++) {
      cur = cur.getChild(nodes[i]);
      if (cur instanceof StorageGroupMNode) {
        return cur.getPartialPath();
      } else if (cur == null) {
        throw new StorageGroupNotSetException(path.getFullPath());
      }
    }
    throw new StorageGroupNotSetException(path.getFullPath());
  }

  /**
   * Check whether the given path contains a storage group
   */
  boolean checkStorageGroupByPath(PartialPath path) {
    String[] nodes = path.getNodes();
    MNode cur = root;
    for (int i = 1; i <= nodes.length; i++) {
      cur = cur.getChild(nodes[i]);
      if (cur == null) {
        return false;
      } else if (cur instanceof StorageGroupMNode) {
        return true;
      }
    }
    return false;
  }

  /**
   * Get all timeseries under the given path
   *
   * @param prefixPath a prefix path or a full path, may contain '*'.
   */
  List<PartialPath> getAllTimeseriesPath(PartialPath prefixPath) throws MetadataException {
    ShowTimeSeriesPlan plan = new ShowTimeSeriesPlan(prefixPath);
    List<Pair<PartialPath, String[]>> res = getAllMeasurementSchema(plan);
    List<PartialPath> paths = new ArrayList<>();
    for (Pair<PartialPath, String[]> p : res) {
      paths.add(p.left);
    }
    return paths;
  }

  /**
   * Get all timeseries paths under the given path
   *
   * @param prefixPath a prefix path or a full path, may contain '*'.
   */
  List<PartialPath> getAllTimeseriesPathWithAlias(PartialPath prefixPath) throws MetadataException {
    PartialPath prePath = new PartialPath(prefixPath.getNodes());
    ShowTimeSeriesPlan plan = new ShowTimeSeriesPlan(prefixPath);
    List<Pair<PartialPath, String[]>> res = getAllMeasurementSchema(plan);
    List<PartialPath> paths = new ArrayList<>();
    for (Pair<PartialPath, String[]> p : res) {
      if (prePath.getMeasurement().equals(p.right[0])) {
        p.left.setMeasurementAlias(p.right[0]);
      }
      paths.add(p.left);
    }
    return paths;
  }

  /**
   * Get the count of timeseries under the given prefix path.
   *
   * @param prefixPath a prefix path or a full path, may contain '*'.
   */
  int getAllTimeseriesCount(PartialPath prefixPath) throws MetadataException {
    String[] nodes = prefixPath.getNodes();
    if (nodes.length == 0 || !nodes[0].equals(root.getName())) {
      throw new IllegalPathException(prefixPath.getFullPath());
    }
    return getCount(root, nodes, 1);
  }

  /**
   * Get the count of devices under the given prefix path.
   *
   * @param prefixPath a prefix path or a full path, may contain '*'.
   */
  int getDevicesNum(PartialPath prefixPath) throws MetadataException {
    String[] nodes = prefixPath.getNodes();
    if (nodes.length == 0 || !nodes[0].equals(root.getName())) {
      throw new IllegalPathException(prefixPath.getFullPath());
    }
    return getDevicesCount(root, nodes, 1);
  }

  /**
   * Get the count of storage group under the given prefix path.
   *
   * @param prefixPath a prefix path or a full path, may contain '*'.
   */
  int getStorageGroupNum(PartialPath prefixPath) throws MetadataException {
    String[] nodes = prefixPath.getNodes();
    if (nodes.length == 0 || !nodes[0].equals(root.getName())) {
      throw new IllegalPathException(prefixPath.getFullPath());
    }
    return getStorageGroupCount(root, nodes, 1, "");
  }

  /**
   * Get the count of nodes in the given level under the given prefix path.
   */
  int getNodesCountInGivenLevel(PartialPath prefixPath, int level) throws MetadataException {
    String[] nodes = prefixPath.getNodes();
    if (nodes.length == 0 || !nodes[0].equals(root.getName())) {
      throw new IllegalPathException(prefixPath.getFullPath());
    }
    MNode node = root;
    for (int i = 1; i < nodes.length; i++) {
      if (node.getChild(nodes[i]) != null) {
        node = node.getChild(nodes[i]);
      } else {
        throw new MetadataException(nodes[i - 1] + " does not have the child node " + nodes[i]);
      }
    }
    return getCountInGivenLevel(node, level - (nodes.length - 1));
  }

  /**
   * Traverse the MTree to get the count of timeseries.
   */
  private int getCount(MNode node, String[] nodes, int idx) throws MetadataException {
    String nodeReg = MetaUtils.getNodeRegByIdx(idx, nodes);
    if (!(PATH_WILDCARD).equals(nodeReg)) {
      MNode next = node.getChild(nodeReg);
      if (next != null) {
        if (next instanceof MeasurementMNode) {
          return 1;
        } else {
          return getCount(next, nodes, idx + 1);
        }
      } else {
        throw new MetadataException(node.getName() + " does not have the child node " + nodeReg);
      }
    } else {
      int cnt = 0;
      for (MNode child : node.getChildren().values()) {
        if (child instanceof MeasurementMNode) {
          cnt++;
        }
        cnt += getCount(child, nodes, idx + 1);
      }
      return cnt;
    }
  }

  /**
   * Traverse the MTree to get the count of devices.
   */
  private int getDevicesCount(MNode node, String[] nodes, int idx) throws MetadataException {
    String nodeReg = MetaUtils.getNodeRegByIdx(idx, nodes);
    int cnt = 0;
    if (!(PATH_WILDCARD).equals(nodeReg)) {
      MNode next = node.getChild(nodeReg);
      if (next != null) {
        if (next instanceof MeasurementMNode && idx >= nodes.length) {
          cnt++;
        } else {
          cnt += getDevicesCount(node.getChild(nodeReg), nodes, idx + 1);
        }
      }
    } else {
      boolean deviceAdded = false;
      for (MNode child : node.getChildren().values()) {
        if (child instanceof MeasurementMNode && !deviceAdded && idx >= nodes.length) {
          cnt++;
          deviceAdded = true;
        }
        cnt += getDevicesCount(child, nodes, idx + 1);
      }
    }
    return cnt;
  }

  /**
   * Traverse the MTree to get the count of storage group.
   */
  private int getStorageGroupCount(
      MNode node, String[] nodes, int idx, String parent) throws MetadataException {
    int cnt = 0;
    if (node instanceof StorageGroupMNode && idx >= nodes.length) {
      cnt++;
      return cnt;
    }
    String nodeReg = MetaUtils.getNodeRegByIdx(idx, nodes);
    if (!(PATH_WILDCARD).equals(nodeReg)) {
      MNode next = node.getChild(nodeReg);
      if (next != null) {
        cnt += getStorageGroupCount(next,
            nodes, idx + 1, parent + node.getName() + PATH_SEPARATOR);
      }
    } else {
      for (MNode child : node.getChildren().values()) {
        cnt += getStorageGroupCount(
            child, nodes, idx + 1, parent + node.getName() + PATH_SEPARATOR);
      }
    }
    return cnt;
  }

  /**
   * Traverse the MTree to get the count of timeseries in the given level.
   *
   * @param targetLevel Record the distance to the target level, 0 means the target level.
   */
  private int getCountInGivenLevel(MNode node, int targetLevel) {
    if (targetLevel == 0) {
      return 1;
    }
    int cnt = 0;
    for (MNode child : node.getChildren().values()) {
      cnt += getCountInGivenLevel(child, targetLevel - 1);
    }
    return cnt;
  }

  /**
   * Get all time series schema under the given path order by insert frequency
   *
   * <p>result: [name, alias, storage group, dataType, encoding, compression, offset]
   */
  List<Pair<PartialPath, String[]>> getAllMeasurementSchemaByHeatOrder(ShowTimeSeriesPlan plan,
      QueryContext queryContext) throws MetadataException {
    String[] nodes = plan.getPath().getNodes();
    if (nodes.length == 0 || !nodes[0].equals(root.getName())) {
      throw new IllegalPathException(plan.getPath().getFullPath());
    }
    List<Pair<PartialPath, String[]>> allMatchedNodes = new ArrayList<>();

    findPath(root, nodes, 1, allMatchedNodes, false, true, queryContext);

    Stream<Pair<PartialPath, String[]>> sortedStream = allMatchedNodes.stream().sorted(
        Comparator.comparingLong((Pair<PartialPath, String[]> p) -> Long.parseLong(p.right[6]))
            .reversed()
            .thenComparing((Pair<PartialPath, String[]> p) -> p.left));

    // no limit
    if (plan.getLimit() == 0) {
      return sortedStream.collect(toList());
    } else {
      return sortedStream.skip(plan.getOffset()).limit(plan.getLimit()).collect(toList());
    }
  }

  /**
   * Get all time series schema under the given path
   *
   * <p>result: [name, alias, storage group, dataType, encoding, compression, offset]
   */
  List<Pair<PartialPath, String[]>> getAllMeasurementSchema(ShowTimeSeriesPlan plan)
      throws MetadataException {
    List<Pair<PartialPath, String[]>> res;
    String[] nodes = plan.getPath().getNodes();
    if (nodes.length == 0 || !nodes[0].equals(root.getName())) {
      throw new IllegalPathException(plan.getPath().getFullPath());
    }
    limit.set(plan.getLimit());
    offset.set(plan.getOffset());
    curOffset.set(-1);
    count.set(0);
    if (offset.get() != 0 || limit.get() != 0) {
      res = new LinkedList<>();
      findPath(root, nodes, 1, res, true, false, null);
    } else {
      res = new LinkedList<>();
      findPath(root, nodes, 1, res, false, false, null);
    }
    // avoid memory leaks
    limit.remove();
    offset.remove();
    curOffset.remove();
    count.remove();
    return res;
  }

  /**
   * Iterate through MTree to fetch metadata info of all leaf nodes under the given seriesPath
   *
   * @param needLast             if false, lastTimeStamp in timeseriesSchemaList will be null
   * @param timeseriesSchemaList List<timeseriesSchema> result: [name, alias, storage group,
   *                             dataType, encoding, compression, offset, lastTimeStamp]
   */
  @SuppressWarnings("squid:S3776") // Suppress high Cognitive Complexity warning
  private void findPath(MNode node, String[] nodes, int idx,
      List<Pair<PartialPath, String[]>> timeseriesSchemaList,
      boolean hasLimit, boolean needLast, QueryContext queryContext) throws MetadataException {
    if (node instanceof MeasurementMNode && nodes.length <= idx) {
      if (hasLimit) {
        curOffset.set(curOffset.get() + 1);
        if (curOffset.get() < offset.get() || count.get().intValue() == limit.get().intValue()) {
          return;
        }
      }

      PartialPath nodePath = node.getPartialPath();
      String[] tsRow = new String[7];
      tsRow[0] = ((MeasurementMNode) node).getAlias();
      MeasurementSchema measurementSchema = ((MeasurementMNode) node).getSchema();
      tsRow[1] = getStorageGroupPath(nodePath).getFullPath();
      tsRow[2] = measurementSchema.getType().toString();
      tsRow[3] = measurementSchema.getEncodingType().toString();
      tsRow[4] = measurementSchema.getCompressor().toString();
      tsRow[5] = String.valueOf(((MeasurementMNode) node).getOffset());
      tsRow[6] =
          needLast ? String.valueOf(getLastTimeStamp((MeasurementMNode) node, queryContext)) : null;
      Pair<PartialPath, String[]> temp = new Pair<>(nodePath, tsRow);
      timeseriesSchemaList.add(temp);

      if (hasLimit) {
        count.set(count.get() + 1);
      }
    }
    String nodeReg = MetaUtils.getNodeRegByIdx(idx, nodes);
    if (!nodeReg.contains(PATH_WILDCARD)) {
      MNode next = node.getChild(nodeReg);
      if (next != null) {
        findPath(next, nodes, idx + 1, timeseriesSchemaList, hasLimit, needLast,
            queryContext);
      }
    } else {
      for (MNode child : node.getChildren().values()) {
        if (!Pattern.matches(nodeReg.replace("*", ".*"), child.getName())) {
          continue;
        }
        findPath(child, nodes, idx + 1, timeseriesSchemaList, hasLimit, needLast, queryContext);
        if (hasLimit) {
          if (count.get().intValue() == limit.get().intValue()) {
            return;
          }
        }
      }
    }
  }

  /**
   * Get child node path in the next level of the given path.
   *
   * <p>e.g., MTree has [root.sg1.d1.s1, root.sg1.d1.s2, root.sg1.d2.s1] given path = root.sg1,
   * return [root.sg1.d1, root.sg1.d2]
   *
   * @return All child nodes' seriesPath(s) of given seriesPath.
   */
  Set<String> getChildNodePathInNextLevel(PartialPath path) throws MetadataException {
    String[] nodes = path.getNodes();
    if (nodes.length == 0 || !nodes[0].equals(root.getName())) {
      throw new IllegalPathException(path.getFullPath());
    }
    Set<String> childNodePaths = new TreeSet<>();
    findChildNodePathInNextLevel(root, nodes, 1, "", childNodePaths, nodes.length + 1);
    return childNodePaths;
  }

  /**
   * Traverse the MTree to match all child node path in next level
   *
   * @param node   the current traversing node
   * @param nodes  split the prefix path with '.'
   * @param idx    the current index of array nodes
   * @param parent store the node string having traversed
   * @param res    store all matched device names
   * @param length expected length of path
   */
  @SuppressWarnings("squid:S3776") // Suppress high Cognitive Complexity warning
  private void findChildNodePathInNextLevel(
      MNode node, String[] nodes, int idx, String parent, Set<String> res, int length) {
    String nodeReg = MetaUtils.getNodeRegByIdx(idx, nodes);
    if (!nodeReg.contains(PATH_WILDCARD)) {
      if (idx == length) {
        res.add(parent + node.getName());
      } else {
        findChildNodePathInNextLevel(node.getChild(nodeReg), nodes, idx + 1,
            parent + node.getName() + PATH_SEPARATOR, res, length);
      }
    } else {
      if (node.getChildren().size() > 0) {
        for (MNode child : node.getChildren().values()) {
          if (!Pattern.matches(nodeReg.replace("*", ".*"), child.getName())) {
            continue;
          }
          if (idx == length) {
            res.add(parent + node.getName());
          } else {
            findChildNodePathInNextLevel(
                child, nodes, idx + 1, parent + node.getName() + PATH_SEPARATOR, res, length);
          }
        }
      } else if (idx == length) {
        String nodeName;
        nodeName = node.getName();
        res.add(parent + nodeName);
      }
    }
  }

  /**
   * Get all devices under give path
   *
   * @return a list contains all distinct devices names
   */
  Set<PartialPath> getDevices(PartialPath prefixPath) throws MetadataException {
    String[] nodes = prefixPath.getNodes();
    if (nodes.length == 0 || !nodes[0].equals(root.getName())) {
      throw new IllegalPathException(prefixPath.getFullPath());
    }
    Set<PartialPath> devices = new TreeSet<>();
    findDevices(root, nodes, 1, devices);
    return devices;
  }

  /**
   * Traverse the MTree to match all devices with prefix path.
   *
   * @param node  the current traversing node
   * @param nodes split the prefix path with '.'
   * @param idx   the current index of array nodes
   * @param res   store all matched device names
   */
  private void findDevices(MNode node, String[] nodes, int idx, Set<PartialPath> res) {
    String nodeReg = MetaUtils.getNodeRegByIdx(idx, nodes);
    if (!(PATH_WILDCARD).equals(nodeReg)) {
      MNode next = node.getChild(nodeReg);
      if (next != null) {
        if (next instanceof MeasurementMNode && idx >= nodes.length) {
          res.add(node.getPartialPath());
        } else {
          findDevices(next, nodes, idx + 1, res);
        }
      }
    } else {
      boolean deviceAdded = false;
      for (MNode child : node.getChildren().values()) {
        if (child instanceof MeasurementMNode && !deviceAdded && idx >= nodes.length) {
          res.add(node.getPartialPath());
          deviceAdded = true;
        }
        findDevices(child, nodes, idx + 1, res);
      }
    }
  }

  /**
   * Get all paths from root to the given level.
   */
  List<PartialPath> getNodesList(PartialPath path, int nodeLevel) throws MetadataException {
    return getNodesList(path, nodeLevel, null);
  }

  /**
   * Get all paths from root to the given level
   */
  List<PartialPath> getNodesList(PartialPath path, int nodeLevel, StorageGroupFilter filter)
      throws MetadataException {
    String[] nodes = path.getNodes();
    if (!nodes[0].equals(root.getName())) {
      throw new IllegalPathException(path.getFullPath());
    }
    List<PartialPath> res = new ArrayList<>();
    MNode node = root;
    for (int i = 1; i < nodes.length; i++) {
      if (node.getChild(nodes[i]) != null) {
        node = node.getChild(nodes[i]);
        if (node instanceof StorageGroupMNode && filter != null && !filter
            .satisfy(node.getFullPath())) {
          return res;
        }
      } else {
        throw new MetadataException(nodes[i - 1] + " does not have the child node " + nodes[i]);
      }
    }
    findNodes(node, path, res, nodeLevel - (nodes.length - 1), filter);
    return res;
  }

  /**
   * Get all paths under the given level.
   *
   * @param targetLevel Record the distance to the target level, 0 means the target level.
   */
  private void findNodes(MNode node, PartialPath path, List<PartialPath> res, int targetLevel,
      StorageGroupFilter filter) {
    if (node == null || node instanceof StorageGroupMNode && filter != null && !filter
        .satisfy(node.getFullPath())) {
      return;
    }
    if (targetLevel == 0) {
      res.add(path);
      return;
    }
    for (MNode child : node.getChildren().values()) {
      findNodes(child, path.concatNode(child.toString()), res, targetLevel - 1, filter);
    }
  }

  public void serializeTo(String snapshotPath) throws IOException {
    try (BufferedWriter bw = new BufferedWriter(
        new FileWriter(SystemFileFactory.INSTANCE.getFile(snapshotPath)))) {
      root.serializeTo(bw);
    }
  }

<<<<<<< HEAD
  @SuppressWarnings("squid:S3776") // Suppress high Cognitive Complexity warning
  public static MTree deserializeFrom(File mtreeSnapshot) {
    try (BufferedReader br = new BufferedReader(new FileReader(mtreeSnapshot))) {
      String s;
      Deque<MNode> nodeStack = new ArrayDeque<>();
      MNode node = null;

      while ((s = br.readLine()) != null) {
        String[] nodeInfo = s.split(",");
        short nodeType = Short.parseShort(nodeInfo[0]);
        if (nodeType == MetadataConstant.STORAGE_GROUP_MNODE_TYPE) {
          node = StorageGroupMNode.deserializeFrom(nodeInfo);
        } else if (nodeType == MetadataConstant.MEASUREMENT_MNODE_TYPE) {
          node = MeasurementMNode.deserializeFrom(nodeInfo);
        } else {
          node = new MNode(null, nodeInfo[1]);
        }

        int childrenSize = Integer.parseInt(nodeInfo[nodeInfo.length - 1]);
        if (childrenSize == 0) {
          nodeStack.push(node);
        } else {
          Map<String, MNode> childrenMap = new ConcurrentSkipListMap<>();
          for (int i = 0; i < childrenSize; i++) {
            MNode child = nodeStack.removeFirst();
            child.setParent(node);
            childrenMap.put(child.getName(), child);
            if (child instanceof MeasurementMNode) {
              String alias = ((MeasurementMNode) child).getAlias();
              if (alias != null) {
                node.addAlias(alias, child);
              }
            }
          }
          node.setChildren(childrenMap);
          nodeStack.push(node);
        }
      }
      return new MTree(node);
    } catch (IOException e) {
      logger.warn("Failed to deserialize from {}. Use a new MTree.", mtreeSnapshot.getPath());
      return new MTree();
    } finally {
      limit = new ThreadLocal<>();
      offset = new ThreadLocal<>();
      count = new ThreadLocal<>();
      curOffset = new ThreadLocal<>();
    }
  }

=======
>>>>>>> df8f876a
  @Override
  public String toString() {
    JsonObject jsonObject = new JsonObject();
    jsonObject.add(root.getName(), mNodeToJSON(root, null));
    return jsonToString(jsonObject);
  }

  private JsonObject mNodeToJSON(MNode node, String storageGroupName) {
    JsonObject jsonObject = new JsonObject();
    if (node.getChildren().size() > 0) {
      if (node instanceof StorageGroupMNode) {
        storageGroupName = node.getFullPath();
      }
      for (MNode child : node.getChildren().values()) {
        jsonObject.add(child.getName(), mNodeToJSON(child, storageGroupName));
      }
    } else if (node instanceof MeasurementMNode) {
      MeasurementMNode leafMNode = (MeasurementMNode) node;
      jsonObject.add("DataType", GSON.toJsonTree(leafMNode.getSchema().getType()));
      jsonObject.add("Encoding", GSON.toJsonTree(leafMNode.getSchema().getEncodingType()));
      jsonObject.add("Compressor", GSON.toJsonTree(leafMNode.getSchema().getCompressor()));
      if (leafMNode.getSchema().getProps() != null) {
        jsonObject.addProperty("args", leafMNode.getSchema().getProps().toString());
      }
      jsonObject.addProperty("StorageGroup", storageGroupName);
    }
    return jsonObject;
  }

  Map<String, String> determineStorageGroup(PartialPath path) throws IllegalPathException {
    Map<String, String> paths = new HashMap<>();
    String[] nodes = path.getNodes();
    if (nodes.length == 0 || !nodes[0].equals(root.getName())) {
      throw new IllegalPathException(path.getFullPath());
    }

    Deque<MNode> nodeStack = new ArrayDeque<>();
    Deque<Integer> depthStack = new ArrayDeque<>();
    if (!root.getChildren().isEmpty()) {
      nodeStack.push(root);
      depthStack.push(0);
    }

    while (!nodeStack.isEmpty()) {
      MNode mNode = nodeStack.removeFirst();
      int depth = depthStack.removeFirst();

      determineStorageGroup(depth + 1, nodes, mNode, paths, nodeStack, depthStack);
    }
    return paths;
  }

  /**
   * Try determining the storage group using the children of a mNode. If one child is a storage
   * group node, put a storageGroupName-fullPath pair into paths. Otherwise put the children that
   * match the path into the queue and discard other children.
   */
  private void determineStorageGroup(
      int depth,
      String[] nodes,
      MNode mNode,
      Map<String, String> paths,
      Deque<MNode> nodeStack,
      Deque<Integer> depthStack) {
    String currNode = depth >= nodes.length ? PATH_WILDCARD : nodes[depth];
    for (Entry<String, MNode> entry : mNode.getChildren().entrySet()) {
      if (!currNode.equals(PATH_WILDCARD) && !currNode.equals(entry.getKey())) {
        continue;
      }
      // this child is desired
      MNode child = entry.getValue();
      if (child instanceof StorageGroupMNode) {
        // we have found one storage group, record it
        String sgName = child.getFullPath();
        // concat the remaining path with the storage group name
        StringBuilder pathWithKnownSG = new StringBuilder(sgName);
        for (int i = depth + 1; i < nodes.length; i++) {
          pathWithKnownSG.append(IoTDBConstant.PATH_SEPARATOR).append(nodes[i]);
        }
        if (depth >= nodes.length - 1 && currNode.equals(PATH_WILDCARD)) {
          // the we find the sg at the last node and the last node is a wildcard (find "root
          // .group1", for "root.*"), also append the wildcard (to make "root.group1.*")
          pathWithKnownSG.append(IoTDBConstant.PATH_SEPARATOR).append(PATH_WILDCARD);
        }
        paths.put(sgName, pathWithKnownSG.toString());
      } else if (!child.getChildren().isEmpty()) {
        // push it back so we can traver its children later
        nodeStack.push(child);
        depthStack.push(depth);
      }
    }
  }
}<|MERGE_RESOLUTION|>--- conflicted
+++ resolved
@@ -48,11 +48,7 @@
 import java.util.Queue;
 import java.util.Set;
 import java.util.TreeSet;
-<<<<<<< HEAD
-import java.util.concurrent.ConcurrentSkipListMap;
-=======
 import java.util.concurrent.ConcurrentHashMap;
->>>>>>> df8f876a
 import java.util.regex.Pattern;
 import java.util.stream.Stream;
 import org.apache.iotdb.db.conf.IoTDBConfig;
@@ -1207,59 +1203,6 @@
     }
   }
 
-<<<<<<< HEAD
-  @SuppressWarnings("squid:S3776") // Suppress high Cognitive Complexity warning
-  public static MTree deserializeFrom(File mtreeSnapshot) {
-    try (BufferedReader br = new BufferedReader(new FileReader(mtreeSnapshot))) {
-      String s;
-      Deque<MNode> nodeStack = new ArrayDeque<>();
-      MNode node = null;
-
-      while ((s = br.readLine()) != null) {
-        String[] nodeInfo = s.split(",");
-        short nodeType = Short.parseShort(nodeInfo[0]);
-        if (nodeType == MetadataConstant.STORAGE_GROUP_MNODE_TYPE) {
-          node = StorageGroupMNode.deserializeFrom(nodeInfo);
-        } else if (nodeType == MetadataConstant.MEASUREMENT_MNODE_TYPE) {
-          node = MeasurementMNode.deserializeFrom(nodeInfo);
-        } else {
-          node = new MNode(null, nodeInfo[1]);
-        }
-
-        int childrenSize = Integer.parseInt(nodeInfo[nodeInfo.length - 1]);
-        if (childrenSize == 0) {
-          nodeStack.push(node);
-        } else {
-          Map<String, MNode> childrenMap = new ConcurrentSkipListMap<>();
-          for (int i = 0; i < childrenSize; i++) {
-            MNode child = nodeStack.removeFirst();
-            child.setParent(node);
-            childrenMap.put(child.getName(), child);
-            if (child instanceof MeasurementMNode) {
-              String alias = ((MeasurementMNode) child).getAlias();
-              if (alias != null) {
-                node.addAlias(alias, child);
-              }
-            }
-          }
-          node.setChildren(childrenMap);
-          nodeStack.push(node);
-        }
-      }
-      return new MTree(node);
-    } catch (IOException e) {
-      logger.warn("Failed to deserialize from {}. Use a new MTree.", mtreeSnapshot.getPath());
-      return new MTree();
-    } finally {
-      limit = new ThreadLocal<>();
-      offset = new ThreadLocal<>();
-      count = new ThreadLocal<>();
-      curOffset = new ThreadLocal<>();
-    }
-  }
-
-=======
->>>>>>> df8f876a
   @Override
   public String toString() {
     JsonObject jsonObject = new JsonObject();
