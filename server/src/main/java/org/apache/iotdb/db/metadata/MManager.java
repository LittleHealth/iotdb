/*
 * Licensed to the Apache Software Foundation (ASF) under one
 * or more contributor license agreements.  See the NOTICE file
 * distributed with this work for additional information
 * regarding copyright ownership.  The ASF licenses this file
 * to you under the Apache License, Version 2.0 (the
 * "License"); you may not use this file except in compliance
 * with the License.  You may obtain a copy of the License at
 *
 *     http://www.apache.org/licenses/LICENSE-2.0
 *
 * Unless required by applicable law or agreed to in writing,
 * software distributed under the License is distributed on an
 * "AS IS" BASIS, WITHOUT WARRANTIES OR CONDITIONS OF ANY
 * KIND, either express or implied.  See the License for the
 * specific language governing permissions and limitations
 * under the License.
 */
package org.apache.iotdb.db.metadata;

import static java.util.stream.Collectors.toList;
import static org.apache.iotdb.tsfile.common.constant.TsFileConstant.PATH_SEPARATOR;

import java.io.BufferedReader;
import java.io.File;
import java.io.FileReader;
import java.io.IOException;
import java.nio.file.Files;
import java.nio.file.Path;
import java.util.ArrayDeque;
import java.util.ArrayList;
import java.util.Collection;
import java.util.Collections;
import java.util.Comparator;
import java.util.Deque;
import java.util.HashMap;
import java.util.HashSet;
import java.util.LinkedList;
import java.util.List;
import java.util.Map;
import java.util.Map.Entry;
import java.util.Set;
import java.util.concurrent.Executors;
import java.util.concurrent.ScheduledExecutorService;
import java.util.concurrent.TimeUnit;
import org.apache.iotdb.db.conf.IoTDBConfig;
import org.apache.iotdb.db.conf.IoTDBDescriptor;
import org.apache.iotdb.db.conf.adapter.ActiveTimeSeriesCounter;
import org.apache.iotdb.db.conf.adapter.IoTDBConfigDynamicAdapter;
import org.apache.iotdb.db.engine.StorageEngine;
import org.apache.iotdb.db.engine.fileSystem.SystemFileFactory;
import org.apache.iotdb.db.exception.ConfigAdjusterException;
import org.apache.iotdb.db.exception.metadata.AliasAlreadyExistException;
import org.apache.iotdb.db.exception.metadata.DataTypeMismatchException;
import org.apache.iotdb.db.exception.metadata.DeleteFailedException;
import org.apache.iotdb.db.exception.metadata.IllegalPathException;
import org.apache.iotdb.db.exception.metadata.MetadataException;
import org.apache.iotdb.db.exception.metadata.PathAlreadyExistException;
import org.apache.iotdb.db.exception.metadata.PathNotExistException;
import org.apache.iotdb.db.exception.metadata.StorageGroupAlreadySetException;
import org.apache.iotdb.db.exception.metadata.StorageGroupNotSetException;
import org.apache.iotdb.db.metadata.mnode.MNode;
import org.apache.iotdb.db.metadata.mnode.MeasurementMNode;
import org.apache.iotdb.db.metadata.mnode.StorageGroupMNode;
import org.apache.iotdb.db.monitor.MonitorConstants;
import org.apache.iotdb.db.qp.constant.SQLConstant;
import org.apache.iotdb.db.qp.physical.crud.InsertPlan;
import org.apache.iotdb.db.qp.physical.crud.InsertRowPlan;
import org.apache.iotdb.db.qp.physical.crud.InsertTabletPlan;
import org.apache.iotdb.db.qp.physical.sys.CreateTimeSeriesPlan;
import org.apache.iotdb.db.qp.physical.sys.ShowTimeSeriesPlan;
import org.apache.iotdb.db.query.context.QueryContext;
import org.apache.iotdb.db.query.dataset.ShowTimeSeriesResult;
import org.apache.iotdb.db.utils.RandomDeleteCache;
import org.apache.iotdb.db.utils.SchemaUtils;
import org.apache.iotdb.db.utils.TestOnly;
import org.apache.iotdb.db.utils.TypeInferenceUtils;
import org.apache.iotdb.tsfile.common.conf.TSFileDescriptor;
import org.apache.iotdb.tsfile.exception.cache.CacheException;
import org.apache.iotdb.tsfile.exception.write.UnSupportedDataTypeException;
import org.apache.iotdb.tsfile.file.metadata.enums.CompressionType;
import org.apache.iotdb.tsfile.file.metadata.enums.TSDataType;
import org.apache.iotdb.tsfile.file.metadata.enums.TSEncoding;
import org.apache.iotdb.tsfile.read.TimeValuePair;
import org.apache.iotdb.tsfile.utils.Pair;
import org.apache.iotdb.tsfile.write.schema.MeasurementSchema;
import org.apache.iotdb.tsfile.write.schema.TimeseriesSchema;
import org.slf4j.Logger;
import org.slf4j.LoggerFactory;

/**
 * This class takes the responsibility of serialization of all the metadata info and persistent it
 * into files. This class contains all the interfaces to modify the metadata for delta system. All
 * the operations will be insert into the logs temporary in case the downtime of the delta system.
 */
public class MManager {

  public static final String TIME_SERIES_TREE_HEADER = "===  Timeseries Tree  ===\n\n";
  private static final String TAG_FORMAT = "tag key is %s, tag value is %s, tlog offset is %d";
  private static final String DEBUG_MSG = "%s : TimeSeries %s is removed from tag inverted index, ";
  private static final String DEBUG_MSG_1 = "%s: TimeSeries %s's tag info has been removed from tag inverted index ";
  private static final String PREVIOUS_CONDITION = "before deleting it, tag key is %s, tag value is %s, tlog offset is %d, contains key %b";

  private static final Logger logger = LoggerFactory.getLogger(MManager.class);

  /**
   * A thread will check whether the MTree is modified lately each such interval. Unit: second
   */
  private static final long MTREE_SNAPSHOT_THREAD_CHECK_TIME = 600L;
  private final int mtreeSnapshotInterval;
  private final long mtreeSnapshotThresholdTime;
  protected IoTDBConfig config;
  // the log file seriesPath
  private String logFilePath;
  private String mtreeSnapshotPath;
  private String mtreeSnapshotTmpPath;
  private MTree mtree;
  private MLogWriter logWriter;
  private TagLogFile tagLogFile;
  private boolean isRecovering;
  // device -> DeviceMNode
  private RandomDeleteCache<PartialPath, MNode> mNodeCache;
  // tag key -> tag value -> LeafMNode
  private Map<String, Map<String, Set<MeasurementMNode>>> tagIndex = new HashMap<>();
  // storage group name -> the series number
  private Map<String, Integer> seriesNumberInStorageGroups = new HashMap<>();
  private long maxSeriesNumberAmongStorageGroup;
  private boolean initialized;
  private File logFile;
  private ScheduledExecutorService timedCreateMTreeSnapshotThread;

  protected MManager() {
    config = IoTDBDescriptor.getInstance().getConfig();
    mtreeSnapshotInterval = config.getMtreeSnapshotInterval();
    mtreeSnapshotThresholdTime = config.getMtreeSnapshotThresholdTime() * 1000L;
    String schemaDir = config.getSchemaDir();
    File schemaFolder = SystemFileFactory.INSTANCE.getFile(schemaDir);
    if (!schemaFolder.exists()) {
      if (schemaFolder.mkdirs()) {
        logger.info("create system folder {}", schemaFolder.getAbsolutePath());
      } else {
        logger.info("create system folder {} failed.", schemaFolder.getAbsolutePath());
      }
    }
    logFilePath = schemaDir + File.separator + MetadataConstant.METADATA_LOG;
    mtreeSnapshotPath = schemaDir + File.separator + MetadataConstant.MTREE_SNAPSHOT;
    mtreeSnapshotTmpPath = schemaDir + File.separator + MetadataConstant.MTREE_SNAPSHOT_TMP;

    // do not write log when recover
    isRecovering = true;

    int cacheSize = config.getmManagerCacheSize();
    mNodeCache = new RandomDeleteCache<PartialPath, MNode>(cacheSize) {

      @Override
      public MNode loadObjectByKey(PartialPath key) throws CacheException {
        try {
          return mtree.getNodeByPathWithStorageGroupCheck(key);
        } catch (MetadataException e) {
          throw new CacheException(e);
        }
      }
    };

    if (config.isEnableMTreeSnapshot()) {
      timedCreateMTreeSnapshotThread = Executors.newSingleThreadScheduledExecutor(r -> new Thread(r,
          "timedCreateMTreeSnapshotThread"));
      timedCreateMTreeSnapshotThread
          .scheduleAtFixedRate(this::checkMTreeModified, MTREE_SNAPSHOT_THREAD_CHECK_TIME,
              MTREE_SNAPSHOT_THREAD_CHECK_TIME, TimeUnit.SECONDS);
    }
  }

  /**
   * we should not use this function in other place, but only in IoTDB class
   */
  public static MManager getInstance() {
    return MManagerHolder.INSTANCE;
  }

  // Because the writer will be used later and should not be closed here.
  @SuppressWarnings("squid:S2093")
  public synchronized void init() {
    if (initialized) {
      return;
    }
    logFile = SystemFileFactory.INSTANCE.getFile(logFilePath);

    try {
      tagLogFile = new TagLogFile(config.getSchemaDir(), MetadataConstant.TAG_LOG);

      isRecovering = true;
      int lineNumber = initFromLog(logFile);

      if (config.isEnableParameterAdapter()) {
        List<PartialPath> storageGroups = mtree.getAllStorageGroupPaths();
        for (PartialPath sg : storageGroups) {
          MNode node = mtree.getNodeByPath(sg);
          seriesNumberInStorageGroups.put(sg.getFullPath(), node.getLeafCount());
        }
        maxSeriesNumberAmongStorageGroup =
            seriesNumberInStorageGroups.values().stream().max(Integer::compareTo).orElse(0);
      }

      logWriter = new MLogWriter(config.getSchemaDir(), MetadataConstant.METADATA_LOG);
      logWriter.setLineNumber(lineNumber);
      isRecovering = false;
    } catch (IOException | MetadataException e) {
      mtree = new MTree();
      logger.error("Cannot read MTree from file, using an empty new one", e);
    }
    initialized = true;
  }

  /**
   * @return line number of the logFile
   */
  @SuppressWarnings("squid:S3776")
  private int initFromLog(File logFile) throws IOException {
    File tmpFile = SystemFileFactory.INSTANCE.getFile(mtreeSnapshotTmpPath);
    if (tmpFile.exists()) {
      logger.warn("Creating MTree snapshot not successful before crashing...");
      Files.delete(tmpFile.toPath());
    }

    File mtreeSnapshot = SystemFileFactory.INSTANCE.getFile(mtreeSnapshotPath);
    long time = System.currentTimeMillis();
    if (!mtreeSnapshot.exists()) {
      mtree = new MTree();
    } else {
      mtree = MTree.deserializeFrom(mtreeSnapshot);
      logger.debug("spend {} ms to deserialize mtree from snapshot",
          System.currentTimeMillis() - time);
    }

    time = System.currentTimeMillis();
    // init the metadata from the operation log
    if (logFile.exists()) {
      int idx = 0;
      try (FileReader fr = new FileReader(logFile);
          BufferedReader br = new BufferedReader(fr)) {
        String cmd;
        while ((cmd = br.readLine()) != null) {
          try {
            operation(cmd);
            idx++;
          } catch (Exception e) {
            logger.error("Can not operate cmd {}", cmd, e);
          }
        }
      }
      logger.debug("spend {} ms to deserialize mtree from mlog.txt",
          System.currentTimeMillis() - time);
      return idx;
    } else if (mtreeSnapshot.exists()) {
      throw new IOException("mtree snapshot file exists but mlog.txt does not exist.");
    } else {
      return 0;
    }
  }

  /**
   * function for clearing MTree
   */
  public void clear() {
    try {
      this.mtree = new MTree();
      this.mNodeCache.clear();
      this.tagIndex.clear();
      this.seriesNumberInStorageGroups.clear();
      this.maxSeriesNumberAmongStorageGroup = 0;
      if (logWriter != null) {
        logWriter.close();
        logWriter = null;
      }
      if (tagLogFile != null) {
        tagLogFile.close();
        tagLogFile = null;
      }
      initialized = false;
      if (config.isEnableMTreeSnapshot() && timedCreateMTreeSnapshotThread != null) {
        timedCreateMTreeSnapshotThread.shutdownNow();
        timedCreateMTreeSnapshotThread = null;
      }
    } catch (IOException e) {
      logger.error("Cannot close metadata log writer, because:", e);
    }
  }

  public void operation(String cmd) throws IOException, MetadataException {
    // see createTimeseries() to get the detailed format of the cmd
    String[] args = cmd.trim().split(",", -1);
    switch (args[0]) {
      case MetadataOperationType.CREATE_TIMESERIES:
        Map<String, String> props = null;
        if (!args[5].isEmpty()) {
          String[] keyValues = args[5].split("&");
          String[] kv;
          props = new HashMap<>();
          for (String keyValue : keyValues) {
            kv = keyValue.split("=");
            props.put(kv[0], kv[1]);
          }
        }

        String alias = null;
        if (!args[6].isEmpty()) {
          alias = args[6];
        }
        long offset = -1L;
        Map<String, String> tagMap = null;
        if (!args[7].isEmpty()) {
          offset = Long.parseLong(args[7]);
          tagMap = tagLogFile.readTag(config.getTagAttributeTotalSize(), offset);
        }

        CreateTimeSeriesPlan plan = new CreateTimeSeriesPlan(new PartialPath(args[1]),
            TSDataType.deserialize(Short.parseShort(args[2])),
            TSEncoding.deserialize(Short.parseShort(args[3])),
            CompressionType.deserialize(Short.parseShort(args[4])), props, tagMap, null, alias);

        createTimeseries(plan, offset);
        break;
      case MetadataOperationType.DELETE_TIMESERIES:
        String failedTimeseries = deleteTimeseries(new PartialPath(args[1]));
        if (!failedTimeseries.isEmpty()) {
          throw new DeleteFailedException(failedTimeseries);
        }
        break;
      case MetadataOperationType.SET_STORAGE_GROUP:
        try {
          setStorageGroup(new PartialPath(args[1]));
        }
        // two time series may set one storage group concurrently,
        // that's normal in our concurrency control protocol
        catch (MetadataException e){
          logger.info("concurrently operate set storage group cmd {} twice", cmd);
        }
        break;
      case MetadataOperationType.DELETE_STORAGE_GROUP:
        deleteStorageGroups(Collections.singletonList(new PartialPath(args[1])));
        break;
      case MetadataOperationType.SET_TTL:
        setTTL(new PartialPath(args[1]), Long.parseLong(args[2]));
        break;
      case MetadataOperationType.CHANGE_OFFSET:
        changeOffset(new PartialPath(args[1]), Long.parseLong(args[2]));
        break;
      case MetadataOperationType.CHANGE_ALIAS:
        changeAlias(new PartialPath(args[1]), args[2]);
        break;
      default:
        logger.error("Unrecognizable command {}", cmd);
    }
  }

  public void createTimeseries(CreateTimeSeriesPlan plan) throws MetadataException {
    createTimeseries(plan, -1);
  }

  @SuppressWarnings("squid:S3776") // Suppress high Cognitive Complexity warning
  public void createTimeseries(CreateTimeSeriesPlan plan, long offset) throws MetadataException {
    try {
      PartialPath path = plan.getPath();
      SchemaUtils.checkDataTypeWithEncoding(plan.getDataType(), plan.getEncoding());
      /*
       * get the storage group with auto create schema
       */
      PartialPath storageGroupPath;
      try {
        storageGroupPath = mtree.getStorageGroupPath(path);
      } catch (StorageGroupNotSetException e) {
        if (!config.isAutoCreateSchemaEnabled()) {
          throw e;
        }
        storageGroupPath =
            MetaUtils.getStorageGroupPathByLevel(path, config.getDefaultStorageGroupLevel());
        setStorageGroup(storageGroupPath);
      }

      // check memory
      IoTDBConfigDynamicAdapter.getInstance().addOrDeleteTimeSeries(1);

      // create time series in MTree
      MeasurementMNode leafMNode = mtree
          .createTimeseries(path, plan.getDataType(), plan.getEncoding(), plan.getCompressor(),
              plan.getProps(), plan.getAlias());

      // update tag index
      if (plan.getTags() != null) {
        // tag key, tag value
        for (Entry<String, String> entry : plan.getTags().entrySet()) {
          tagIndex.computeIfAbsent(entry.getKey(), k -> new HashMap<>())
              .computeIfAbsent(entry.getValue(), v -> new HashSet<>()).add(leafMNode);
        }
      }

      // update statistics
      if (config.isEnableParameterAdapter()) {
        int size = seriesNumberInStorageGroups.get(storageGroupPath.getFullPath());
        seriesNumberInStorageGroups.put(storageGroupPath.getFullPath(), size + 1);
        if (size + 1 > maxSeriesNumberAmongStorageGroup) {
          maxSeriesNumberAmongStorageGroup = size + 1L;
        }
      }

      // write log
      if (!isRecovering) {
        // either tags or attributes is not empty
        if ((plan.getTags() != null && !plan.getTags().isEmpty())
            || (plan.getAttributes() != null && !plan.getAttributes().isEmpty())) {
          offset = tagLogFile.write(plan.getTags(), plan.getAttributes());
        }
        logWriter.createTimeseries(plan, offset);
      }
      leafMNode.setOffset(offset);
    } catch (IOException | ConfigAdjusterException e) {
      throw new MetadataException(e.getMessage());
    }
  }

  /**
   * Add one timeseries to metadata tree, if the timeseries already exists, throw exception
   *
   * @param path       the timeseries path
   * @param dataType   the dateType {@code DataType} of the timeseries
   * @param encoding   the encoding function {@code Encoding} of the timeseries
   * @param compressor the compressor function {@code Compressor} of the time series
   * @return whether the measurement occurs for the first time in this storage group (if true, the
   * measurement should be registered to the StorageEngine too)
   */
  public void createTimeseries(PartialPath path, TSDataType dataType, TSEncoding encoding,
      CompressionType compressor, Map<String, String> props) throws MetadataException {
    try {
      createTimeseries(
          new CreateTimeSeriesPlan(path, dataType, encoding, compressor, props, null, null, null));
    } catch (PathAlreadyExistException | AliasAlreadyExistException e) {
      // ignore
    }
  }

  /**
   * Delete all timeseries under the given path, may cross different storage group
   *
   * @param prefixPath path to be deleted, could be root or a prefix path or a full path
   * TODO: directly return the failed string set
   * @return The String is the deletion failed Timeseries
   */
  public String deleteTimeseries(PartialPath prefixPath) throws MetadataException {
    if (isStorageGroup(prefixPath)) {

      if (config.isEnableParameterAdapter()) {
        int size = seriesNumberInStorageGroups.get(prefixPath.getFullPath());
        seriesNumberInStorageGroups.put(prefixPath.getFullPath(), 0);
        if (size == maxSeriesNumberAmongStorageGroup) {
          seriesNumberInStorageGroups.values().stream()
              .max(Integer::compareTo)
              .ifPresent(val -> maxSeriesNumberAmongStorageGroup = val);
        }
      }

      mNodeCache.clear();
    }
    try {
      List<PartialPath> allTimeseries = mtree.getAllTimeseriesPath(prefixPath);
      if(allTimeseries.isEmpty()){
        throw new PathNotExistException(prefixPath.getFullPath());
      }
      // Monitor storage group seriesPath is not allowed to be deleted
      allTimeseries.removeIf(p -> p.startsWith(MonitorConstants.getStatStorageGroupPrefixArray()));

      Set<String> failedNames = new HashSet<>();
      for (PartialPath p : allTimeseries) {
        try {
          PartialPath emptyStorageGroup = deleteOneTimeseriesAndUpdateStatistics(p);
          if (!isRecovering) {
            if (emptyStorageGroup != null) {
              StorageEngine.getInstance().deleteAllDataFilesInOneStorageGroup(emptyStorageGroup);
            }
            logWriter.deleteTimeseries(p.getFullPath());
          }
        } catch (DeleteFailedException e) {
          failedNames.add(e.getName());
        }
      }
      return failedNames.isEmpty() ? null : String.join(",", failedNames);
    } catch (IOException e) {
      throw new MetadataException(e.getMessage());
    }
  }

  /**
   * remove the node from the tag inverted index
   */
  @SuppressWarnings("squid:S3776") // Suppress high Cognitive Complexity warning
  private void removeFromTagInvertedIndex(MeasurementMNode node) throws IOException {
    if (node.getOffset() < 0) {
      return;
    }
    Map<String, String> tagMap =
        tagLogFile.readTag(config.getTagAttributeTotalSize(), node.getOffset());
    if (tagMap != null) {
      for (Entry<String, String> entry : tagMap.entrySet()) {
        if (tagIndex.containsKey(entry.getKey()) && tagIndex.get(entry.getKey())
            .containsKey(entry.getValue())) {
          if (logger.isDebugEnabled()) {
            logger.debug(String.format(
                DEBUG_MSG, "Delete"
                    + TAG_FORMAT,
                node.getFullPath(), entry.getKey(), entry.getValue(), node.getOffset()));
          }
          tagIndex.get(entry.getKey()).get(entry.getValue()).remove(node);
          if (tagIndex.get(entry.getKey()).get(entry.getValue()).isEmpty()) {
            tagIndex.get(entry.getKey()).remove(entry.getValue());
            if (tagIndex.get(entry.getKey()).isEmpty()) {
              tagIndex.remove(entry.getKey());
            }
          }
        } else {
          if (logger.isDebugEnabled()) {
            logger.debug(String.format(
                DEBUG_MSG_1, "Delete"
                    + PREVIOUS_CONDITION,
                node.getFullPath(), entry.getKey(), entry.getValue(), node.getOffset(),
                tagIndex.containsKey(entry.getKey())));
          }
        }
      }
    }
  }

  /**
   * @param path full path from root to leaf node
   * @return after delete if the storage group is empty, return its path, otherwise return null
   */
  private PartialPath deleteOneTimeseriesAndUpdateStatistics(PartialPath path)
      throws MetadataException, IOException {
    Pair<PartialPath, MeasurementMNode> pair = mtree
        .deleteTimeseriesAndReturnEmptyStorageGroup(path);
    removeFromTagInvertedIndex(pair.right);
    PartialPath storageGroupPath = pair.left;

    // TODO: delete the path node and all its ancestors
    mNodeCache.clear();
    try {
      IoTDBConfigDynamicAdapter.getInstance().addOrDeleteTimeSeries(-1);
    } catch (ConfigAdjusterException e) {
      throw new MetadataException(e);
    }

    if (config.isEnableParameterAdapter()) {
      PartialPath storageGroup = getStorageGroupPath(path);
      int size = seriesNumberInStorageGroups.get(storageGroup.getFullPath());
      seriesNumberInStorageGroups.put(storageGroup.getFullPath(), size - 1);
      if (size == maxSeriesNumberAmongStorageGroup) {
        seriesNumberInStorageGroups.values().stream().max(Integer::compareTo)
            .ifPresent(val -> maxSeriesNumberAmongStorageGroup = val);
      }
    }
    return storageGroupPath;
  }

  /**
   * Set storage group of the given path to MTree. Check
   *
   * @param storageGroup root.node.(node)*
   */
  public void setStorageGroup(PartialPath storageGroup) throws MetadataException {
    try {
      mtree.setStorageGroup(storageGroup);
      IoTDBConfigDynamicAdapter.getInstance().addOrDeleteStorageGroup(1);

      if (config.isEnableParameterAdapter()) {
        ActiveTimeSeriesCounter.getInstance().init(storageGroup.getFullPath());
        seriesNumberInStorageGroups.put(storageGroup.getFullPath(), 0);
      }
      if (!isRecovering) {
        logWriter.setStorageGroup(storageGroup.getFullPath());
      }
    } catch (IOException e) {
      throw new MetadataException(e.getMessage());
    } catch (ConfigAdjusterException e) {
      mtree.deleteStorageGroup(storageGroup);
      throw new MetadataException(e);
    }
  }

  /**
   * Delete storage groups of given paths from MTree. Log format: "delete_storage_group,sg1,sg2,sg3"
   *
   * @param storageGroups list of paths to be deleted. Format: root.node
   */
  public void deleteStorageGroups(List<PartialPath> storageGroups) throws MetadataException {
    try {
      for (PartialPath storageGroup : storageGroups) {

        // clear cached MNode
        mNodeCache.clear();

        // try to delete storage group
        List<MeasurementMNode> leafMNodes = mtree.deleteStorageGroup(storageGroup);
        for (MeasurementMNode leafMNode : leafMNodes) {
          removeFromTagInvertedIndex(leafMNode);
        }

        if (config.isEnableParameterAdapter()) {
          IoTDBConfigDynamicAdapter.getInstance().addOrDeleteStorageGroup(-1);
          int size = seriesNumberInStorageGroups.get(storageGroup.getFullPath());
          IoTDBConfigDynamicAdapter.getInstance().addOrDeleteTimeSeries(size * -1);
          ActiveTimeSeriesCounter.getInstance().delete(storageGroup.getFullPath());
          seriesNumberInStorageGroups.remove(storageGroup.getFullPath());
          if (size == maxSeriesNumberAmongStorageGroup) {
            maxSeriesNumberAmongStorageGroup =
                seriesNumberInStorageGroups.values().stream().max(Integer::compareTo).orElse(0);
          }
        }
        // if success
        if (!isRecovering) {
          logWriter.deleteStorageGroup(storageGroup.getFullPath());
        }
      }
    } catch (ConfigAdjusterException e) {
      throw new MetadataException(e);
    } catch (IOException e) {
      throw new MetadataException(e.getMessage());
    }
  }

  /**
   * Check if the given path is storage group or not.
   *
   * @param path Format: root.node.(node)*
   * @apiNote :for cluster
   */
  public boolean isStorageGroup(PartialPath path) {
    return mtree.isStorageGroup(path);
  }

  /**
   * Get series type for given seriesPath.
   *
   * @param path full path
   */
  public TSDataType getSeriesType(PartialPath path) throws MetadataException {
    if (path.equals(SQLConstant.TIME_PATH)) {
      return TSDataType.INT64;
    }

    return mtree.getSchema(path).getType();
  }

  public MeasurementMNode[] getMNodes(PartialPath deviceId, String[] measurements)
      throws MetadataException {
    MNode deviceNode = getNodeByPath(deviceId);
    MeasurementMNode[] mNodes = new MeasurementMNode[measurements.length];
    for (int i = 0; i < mNodes.length; i++) {
      mNodes[i] = ((MeasurementMNode) deviceNode.getChild(measurements[i]));
      if (mNodes[i] == null && !IoTDBDescriptor.getInstance().getConfig().isEnablePartialInsert()) {
        throw new MetadataException(measurements[i] + " does not exist in " + deviceId);
      }
    }
    return mNodes;
  }

  /**
   * Get all devices under given prefixPath.
   *
   * @param prefixPath a prefix of a full path. if the wildcard is not at the tail, then each
   *                   wildcard can only match one level, otherwise it can match to the tail.
   * @return A HashSet instance which stores devices paths with given prefixPath.
   */
  public Set<PartialPath> getDevices(PartialPath prefixPath) throws MetadataException {
    return mtree.getDevices(prefixPath);
  }

  /**
   * Get all nodes from the given level
   *
   * @param prefixPath can be a prefix of a full path. Can not be a full path. can not have
   *                   wildcard. But, the level of the prefixPath can be smaller than the given
   *                   level, e.g., prefixPath = root.a while the given level is 5
   * @param nodeLevel  the level can not be smaller than the level of the prefixPath
   * @return A List instance which stores all node at given level
   */
  public List<PartialPath> getNodesList(PartialPath prefixPath, int nodeLevel)
      throws MetadataException {
    return getNodesList(prefixPath, nodeLevel, null);
  }

  public List<PartialPath> getNodesList(PartialPath prefixPath, int nodeLevel,
      StorageGroupFilter filter)
      throws MetadataException {
    return mtree.getNodesList(prefixPath, nodeLevel, filter);
  }

  /**
   * Get storage group name by path
   *
   * <p>e.g., root.sg1 is a storage group and path = root.sg1.d1, return root.sg1
   *
   * @return storage group in the given path
   */
  public PartialPath getStorageGroupPath(PartialPath path) throws StorageGroupNotSetException {
    return mtree.getStorageGroupPath(path);
  }

  /**
   * Get all storage group paths
   */
  public List<PartialPath> getAllStorageGroupPaths() {
    return mtree.getAllStorageGroupPaths();
  }

  public List<PartialPath> searchAllRelatedStorageGroups(PartialPath path)
      throws MetadataException {
      return mtree.searchAllRelatedStorageGroups(path);
  }

  /**
   * Get all storage group under given prefixPath.
   *
   * @param prefixPath a prefix of a full path. if the wildcard is not at the tail, then each
   *                   wildcard can only match one level, otherwise it can match to the tail.
   * @return A ArrayList instance which stores storage group paths with given prefixPath.
   */
  public List<PartialPath> getStorageGroupPaths(PartialPath prefixPath) throws MetadataException {
    return mtree.getStorageGroupPaths(prefixPath);
  }

  /**
   * Get all storage group MNodes
   */
  public List<StorageGroupMNode> getAllStorageGroupNodes() {
    return mtree.getAllStorageGroupNodes();
  }

  /**
   * Return all paths for given path if the path is abstract. Or return the path itself. Regular
   * expression in this method is formed by the amalgamation of seriesPath and the character '*'.
   *
   * @param prefixPath can be a prefix or a full path. if the wildcard is not at the tail, then each
   *                   wildcard can only match one level, otherwise it can match to the tail.
   */
  public List<PartialPath> getAllTimeseriesPath(PartialPath prefixPath) throws MetadataException {
    return mtree.getAllTimeseriesPath(prefixPath);
  }

  /**
   * Similar to method getAllTimeseriesPath(), but return Path with alias alias.
   */
  public Pair<List<PartialPath>, Integer> getAllTimeseriesPathWithAlias(PartialPath prefixPath,
      int limit, int offset) throws MetadataException {
    return mtree.getAllTimeseriesPathWithAlias(prefixPath, limit, offset);
  }

  /**
   * To calculate the count of timeseries for given prefix path.
   */
  public int getAllTimeseriesCount(PartialPath prefixPath) throws MetadataException {
    return mtree.getAllTimeseriesCount(prefixPath);
  }

  /**
   * To calculate the count of devices for given prefix path.
   */
  public int getDevicesNum(PartialPath prefixPath) throws MetadataException {
    return mtree.getDevicesNum(prefixPath);
  }

  /**
   * To calculate the count of storage group for given prefix path.
   */
  public int getStorageGroupNum(PartialPath prefixPath) throws MetadataException {
    return mtree.getStorageGroupNum(prefixPath);
  }

  /**
   * To calculate the count of nodes in the given level for given prefix path.
   *
   * @param prefixPath a prefix path or a full path, can not contain '*'
   * @param level      the level can not be smaller than the level of the prefixPath
   */
  public int getNodesCountInGivenLevel(PartialPath prefixPath, int level) throws MetadataException {
    return mtree.getNodesCountInGivenLevel(prefixPath, level);
  }

  @SuppressWarnings("squid:S3776") // Suppress high Cognitive Complexity warning
  private List<ShowTimeSeriesResult> showTimeseriesWithIndex(ShowTimeSeriesPlan plan,
      QueryContext context) throws MetadataException {
    if (!tagIndex.containsKey(plan.getKey())) {
      throw new MetadataException("The key " + plan.getKey() + " is not a tag.");
    }
    Map<String, Set<MeasurementMNode>> value2Node = tagIndex.get(plan.getKey());
    if (value2Node.isEmpty()) {
      throw new MetadataException("The key " + plan.getKey() + " is not a tag.");
    }

    List<MeasurementMNode> allMatchedNodes = new ArrayList<>();
    if (plan.isContains()) {
      for (Entry<String, Set<MeasurementMNode>> entry : value2Node.entrySet()) {
        String tagValue = entry.getKey();
        if (tagValue.contains(plan.getValue())) {
          allMatchedNodes.addAll(entry.getValue());
        }
      }
    } else {
      for (Entry<String, Set<MeasurementMNode>> entry : value2Node.entrySet()) {
        String tagValue = entry.getKey();
        if (plan.getValue().equals(tagValue)) {
          allMatchedNodes.addAll(entry.getValue());
        }
      }
    }

    // if ordered by heat, we sort all the timeseries by the descending order of the last insert timestamp
    if (plan.isOrderByHeat()) {
      allMatchedNodes = allMatchedNodes.stream().sorted(Comparator
          .comparingLong((MeasurementMNode mNode) -> MTree.getLastTimeStamp(mNode, context))
          .reversed().thenComparing(MNode::getFullPath)).collect(toList());
    } else {
      // otherwise, we just sort them by the alphabetical order
      allMatchedNodes = allMatchedNodes.stream().sorted(Comparator.comparing(MNode::getFullPath))
          .collect(toList());
    }

    List<ShowTimeSeriesResult> res = new LinkedList<>();
    String[] prefixNodes = plan.getPath().getNodes();
    int curOffset = -1;
    int count = 0;
    int limit = plan.getLimit();
    int offset = plan.getOffset();
    for (MeasurementMNode leaf : allMatchedNodes) {
      if (match(leaf.getPartialPath(), prefixNodes)) {
        if (limit != 0 || offset != 0) {
          curOffset++;
          if (curOffset < offset || count == limit) {
            continue;
          }
        }
        try {
          Pair<Map<String, String>, Map<String, String>> tagAndAttributePair =
              tagLogFile.read(config.getTagAttributeTotalSize(), leaf.getOffset());
          MeasurementSchema measurementSchema = leaf.getSchema();
          res.add(new ShowTimeSeriesResult(leaf.getFullPath(), leaf.getAlias(),
              getStorageGroupPath(leaf.getPartialPath()).getFullPath(),
              measurementSchema.getType(),
              measurementSchema.getEncodingType(),
              measurementSchema.getCompressor(), tagAndAttributePair.left,
              tagAndAttributePair.right));
          if (limit != 0) {
            count++;
          }
        } catch (IOException e) {
          throw new MetadataException(
              "Something went wrong while deserialize tag info of " + leaf.getFullPath(), e);
        }
      }
    }
    return res;
  }

  /**
   * whether the full path has the prefixNodes
   */
  private boolean match(PartialPath fullPath, String[] prefixNodes) {
    String[] nodes = fullPath.getNodes();
    if (nodes.length < prefixNodes.length) {
      return false;
    }
    for (int i = 0; i < prefixNodes.length; i++) {
      if (!"*".equals(prefixNodes[i]) && !prefixNodes[i].equals(nodes[i])) {
        return false;
      }
    }
    return true;
  }

  public List<ShowTimeSeriesResult> showTimeseries(ShowTimeSeriesPlan plan, QueryContext context)
      throws MetadataException {
    // show timeseries with index
    if (plan.getKey() != null && plan.getValue() != null) {
      return showTimeseriesWithIndex(plan, context);
    } else {
      return showTimeseriesWithoutIndex(plan, context);
    }
  }

  /**
   * Get the result of ShowTimeseriesPlan
   *
   * @param plan show time series query plan
   */
  private List<ShowTimeSeriesResult> showTimeseriesWithoutIndex(ShowTimeSeriesPlan plan,
      QueryContext context) throws MetadataException {
    List<Pair<PartialPath, String[]>> ans;
    if (plan.isOrderByHeat()) {
      ans = mtree.getAllMeasurementSchemaByHeatOrder(plan, context);
    } else {
      ans = mtree.getAllMeasurementSchema(plan);
    }
    List<ShowTimeSeriesResult> res = new LinkedList<>();
    for (Pair<PartialPath, String[]> ansString : ans) {
      long tagFileOffset = Long.parseLong(ansString.right[5]);
      try {
        Pair<Map<String, String>, Map<String, String>> tagAndAttributePair =
            new Pair<>(Collections.emptyMap(), Collections.emptyMap());
        if (tagFileOffset >= 0) {
          tagAndAttributePair = tagLogFile.read(config.getTagAttributeTotalSize(), tagFileOffset);
        }
        res.add(new ShowTimeSeriesResult(ansString.left.getFullPath(), ansString.right[0],
            ansString.right[1],
            TSDataType.valueOf(ansString.right[2]), TSEncoding.valueOf(ansString.right[3]),
            CompressionType.valueOf(ansString.right[4]), tagAndAttributePair.left,
            tagAndAttributePair.right));
      } catch (IOException e) {
        throw new MetadataException(
            "Something went wrong while deserialize tag info of " + ansString.left.getFullPath(),
            e);
      }
    }
    return res;

  }

  protected MeasurementMNode getMeasurementMNode(MNode deviceMNode, String measurement) {
    return (MeasurementMNode) deviceMNode.getChild(measurement);
  }

  public MeasurementSchema getSeriesSchema(PartialPath device, String measurement)
      throws MetadataException {
    try {
      MNode node = mtree.getNodeByPath(device);
      MNode leaf = node.getChild(measurement);
      if (leaf != null) {
        return ((MeasurementMNode) leaf).getSchema();
      }
      return null;
    } catch (PathNotExistException | IllegalPathException e) {
      //do nothing and throw it directly.
      throw e;
    }
  }

  /**
   * Get child node path in the next level of the given path.
   *
   * <p>e.g., MTree has [root.sg1.d1.s1, root.sg1.d1.s2, root.sg1.d2.s1] given path = root.sg1,
   * return [root.sg1.d1, root.sg1.d2]
   *
   * @return All child nodes' seriesPath(s) of given seriesPath.
   */
  public Set<String> getChildNodePathInNextLevel(PartialPath path) throws MetadataException {
    return mtree.getChildNodePathInNextLevel(path);
  }

  /**
   * Check whether the path exists.
   *
   * @param path a full path or a prefix path
   */
  public boolean isPathExist(PartialPath path) {
    return mtree.isPathExist(path);
  }

  /**
   * Get node by path
   */
  public MNode getNodeByPath(PartialPath path) throws MetadataException {
    return mtree.getNodeByPath(path);
  }

  /**
   * E.g., root.sg is storage group given [root, sg], return the MNode of root.sg given [root, sg,
   * device], return the MNode of root.sg Get storage group node by path. If storage group is not
   * set, StorageGroupNotSetException will be thrown
   */
  public StorageGroupMNode getStorageGroupNodeByStorageGroupPath(PartialPath path)
      throws MetadataException {
    return mtree.getStorageGroupNodeByStorageGroupPath(path);
  }

  /**
   * Get storage group node by path. the give path don't need to be storage group path.
   */
  public StorageGroupMNode getStorageGroupNodeByPath(PartialPath path) throws MetadataException {
    return mtree.getStorageGroupNodeByPath(path);
  }

  /**
   * get device node, if the storage group is not set, create it when autoCreateSchema is true <p>
   * (we develop this method as we need to get the node's lock after we get the lock.writeLock())
   *
   * @param path path
   */
  public MNode getDeviceNodeWithAutoCreate(
      PartialPath path, boolean autoCreateSchema, int sgLevel) throws MetadataException {
    MNode node = null;
    boolean shouldSetStorageGroup;
    try {
      node = mNodeCache.get(path);
      return node;
    } catch (CacheException e) {
      if (!autoCreateSchema) {
        throw new PathNotExistException(path.getFullPath());
      }
    }

    try {
      try {
        node = mNodeCache.get(path);
        return node;
      } catch (CacheException e) {
        shouldSetStorageGroup = e.getCause() instanceof StorageGroupNotSetException;
      }

      if (shouldSetStorageGroup) {
        PartialPath storageGroupPath = MetaUtils.getStorageGroupPathByLevel(path, sgLevel);
        setStorageGroup(storageGroupPath);
      }
      node = mtree.getDeviceNodeWithAutoCreating(path, sgLevel);
      return node;
    } catch (StorageGroupAlreadySetException e) {
      // ignore set storage group concurrently
      node = mtree.getDeviceNodeWithAutoCreating(path, sgLevel);
      return node;
    }
  }

  /**
   * !!!!!!Attention!!!!! must call the return node's readUnlock() if you call this method.
   */
  public MNode getDeviceNodeWithAutoCreate(PartialPath path) throws MetadataException {
    return getDeviceNodeWithAutoCreate(
        path, config.isAutoCreateSchemaEnabled(), config.getDefaultStorageGroupLevel());
  }

  public MNode getDeviceNode(PartialPath path) throws MetadataException {
    MNode node;
    try {
      node = mNodeCache.get(path);
      return node;
    } catch (CacheException e) {
      throw new PathNotExistException(path.getFullPath());
    }
  }

  /**
   * To reduce the String number in memory, use the deviceId from MManager instead of the deviceId
   * read from disk
   *
   * @param path read from disk
   * @return deviceId
   */
  public String getDeviceId(PartialPath path) {
    String device = null;
    try {
      MNode deviceNode = getDeviceNode(path);
      device = deviceNode.getFullPath();
    } catch (MetadataException | NullPointerException e) {
      // Cannot get deviceId from MManager, return the input deviceId
    }
    return device;
  }

  /**
   * Get metadata in string
   */
  public String getMetadataInString() {
    return TIME_SERIES_TREE_HEADER + mtree.toString();
  }

  @TestOnly
  public void setMaxSeriesNumberAmongStorageGroup(long maxSeriesNumberAmongStorageGroup) {
    this.maxSeriesNumberAmongStorageGroup = maxSeriesNumberAmongStorageGroup;
  }

  public long getMaximalSeriesNumberAmongStorageGroups() {
    return maxSeriesNumberAmongStorageGroup;
  }

  public void setTTL(PartialPath storageGroup, long dataTTL) throws MetadataException, IOException {
    getStorageGroupNodeByStorageGroupPath(storageGroup).setDataTTL(dataTTL);
    if (!isRecovering) {
      logWriter.setTTL(storageGroup.getFullPath(), dataTTL);
    }
  }

  /**
   * get all storageGroups ttl
   *
   * @return key-> storageGroupPath, value->ttl
   */
  public Map<PartialPath, Long> getStorageGroupsTTL() {
    Map<PartialPath, Long> storageGroupsTTL = new HashMap<>();
    try {
      List<PartialPath> storageGroups = this.getAllStorageGroupPaths();
      for (PartialPath storageGroup : storageGroups) {
        long ttl = getStorageGroupNodeByStorageGroupPath(storageGroup).getDataTTL();
        storageGroupsTTL.put(storageGroup, ttl);
      }
    } catch (MetadataException e) {
      logger.error("get storage groups ttl failed.", e);
    }
    return storageGroupsTTL;
  }

  /**
   * Check whether the given path contains a storage group change or set the new offset of a
   * timeseries
   *
   * @param path   timeseries
   * @param offset offset in the tag file
   */
  public void changeOffset(PartialPath path, long offset) throws MetadataException {
    ((MeasurementMNode) mtree.getNodeByPath(path)).setOffset(offset);
  }

  public void changeAlias(PartialPath path, String alias) throws MetadataException {
    MeasurementMNode leafMNode = (MeasurementMNode) mtree.getNodeByPath(path);
    if (leafMNode.getAlias() != null) {
      leafMNode.getParent().deleteAliasChild(leafMNode.getAlias());
    }
    leafMNode.getParent().addAlias(alias, leafMNode);
    leafMNode.setAlias(alias);
  }

  /**
   * upsert tags and attributes key-value for the timeseries if the key has existed, just use the
   * new value to update it.
   *
   * @param alias         newly added alias
   * @param tagsMap       newly added tags map
   * @param attributesMap newly added attributes map
   * @param fullPath      timeseries
   */
  @SuppressWarnings("squid:S3776") // Suppress high Cognitive Complexity warning
  public void upsertTagsAndAttributes(String alias, Map<String, String> tagsMap,
      Map<String, String> attributesMap, PartialPath fullPath)
      throws MetadataException, IOException {
    MNode mNode = mtree.getNodeByPath(fullPath);
    if (!(mNode instanceof MeasurementMNode)) {
      throw new PathNotExistException(fullPath.getFullPath());
    }
    MeasurementMNode leafMNode = (MeasurementMNode) mNode;
    // upsert alias
    if (alias != null && !alias.equals(leafMNode.getAlias())) {
      if (!leafMNode.getParent().addAlias(alias, leafMNode)) {
        throw new MetadataException("The alias already exists.");
      }

      if (leafMNode.getAlias() != null) {
        leafMNode.getParent().deleteAliasChild(leafMNode.getAlias());
      }

      leafMNode.setAlias(alias);
      // persist to WAL
      logWriter.changeAlias(fullPath.getFullPath(), alias);
    }

    if (tagsMap == null && attributesMap == null) {
      return;
    }
    // no tag or attribute, we need to add a new record in log
    if (leafMNode.getOffset() < 0) {
      long offset = tagLogFile.write(tagsMap, attributesMap);
      logWriter.changeOffset(fullPath.getFullPath(), offset);
      leafMNode.setOffset(offset);
      // update inverted Index map
      if (tagsMap != null) {
        for (Entry<String, String> entry : tagsMap.entrySet()) {
          tagIndex.computeIfAbsent(entry.getKey(), k -> new HashMap<>())
              .computeIfAbsent(entry.getValue(), v -> new HashSet<>()).add(leafMNode);
        }
      }
      return;
    }

    Pair<Map<String, String>, Map<String, String>> pair =
        tagLogFile.read(config.getTagAttributeTotalSize(), leafMNode.getOffset());

    if (tagsMap != null) {
      for (Entry<String, String> entry : tagsMap.entrySet()) {
        String key = entry.getKey();
        String value = entry.getValue();
        String beforeValue = pair.left.get(key);
        pair.left.put(key, value);
        // if the key has existed and the value is not equal to the new one
        // we should remove before key-value from inverted index map
        if (beforeValue != null && !beforeValue.equals(value)) {

          if (tagIndex.containsKey(key) && tagIndex.get(key).containsKey(beforeValue)) {
            if (logger.isDebugEnabled()) {
              logger.debug(String.format(
                  DEBUG_MSG, "Upsert"
                      + TAG_FORMAT,
                  leafMNode.getFullPath(), key, beforeValue, leafMNode.getOffset()));
            }

            tagIndex.get(key).get(beforeValue).remove(leafMNode);
            if (tagIndex.get(key).get(beforeValue).isEmpty()) {
              tagIndex.get(key).remove(beforeValue);
            }
          } else {
            if (logger.isDebugEnabled()) {
              logger.debug(String.format(
                  DEBUG_MSG_1, "Upsert"
                      + PREVIOUS_CONDITION,
                  leafMNode.getFullPath(), key, beforeValue, leafMNode.getOffset(),
                  tagIndex.containsKey(key)));
            }
          }
        }

        // if the key doesn't exist or the value is not equal to the new one
        // we should add a new key-value to inverted index map
        if (beforeValue == null || !beforeValue.equals(value)) {
          tagIndex.computeIfAbsent(key, k -> new HashMap<>())
              .computeIfAbsent(value, v -> new HashSet<>()).add(leafMNode);
        }
      }
    }

    pair.right.putAll(attributesMap);

    // persist the change to disk
    tagLogFile.write(pair.left, pair.right, leafMNode.getOffset());
  }

  /**
   * add new attributes key-value for the timeseries
   *
   * @param attributesMap newly added attributes map
   * @param fullPath      timeseries
   */
  public void addAttributes(Map<String, String> attributesMap, PartialPath fullPath)
      throws MetadataException, IOException {
    MNode mNode = mtree.getNodeByPath(fullPath);
    if (!(mNode instanceof MeasurementMNode)) {
      throw new PathNotExistException(fullPath.getFullPath());
    }
    MeasurementMNode leafMNode = (MeasurementMNode) mNode;
    // no tag or attribute, we need to add a new record in log
    if (leafMNode.getOffset() < 0) {
      long offset = tagLogFile.write(Collections.emptyMap(), attributesMap);
      logWriter.changeOffset(fullPath.getFullPath(), offset);
      leafMNode.setOffset(offset);
      return;
    }

    Pair<Map<String, String>, Map<String, String>> pair =
        tagLogFile.read(config.getTagAttributeTotalSize(), leafMNode.getOffset());

    for (Entry<String, String> entry : attributesMap.entrySet()) {
      String key = entry.getKey();
      String value = entry.getValue();
      if (pair.right.containsKey(key)) {
        throw new MetadataException(
            String.format("TimeSeries [%s] already has the attribute [%s].", fullPath, key));
      }
      pair.right.put(key, value);
    }

    // persist the change to disk
    tagLogFile.write(pair.left, pair.right, leafMNode.getOffset());
  }

  /**
   * add new tags key-value for the timeseries
   *
   * @param tagsMap  newly added tags map
   * @param fullPath timeseries
   */
  public void addTags(Map<String, String> tagsMap, PartialPath fullPath)
      throws MetadataException, IOException {
    MNode mNode = mtree.getNodeByPath(fullPath);
    if (!(mNode instanceof MeasurementMNode)) {
      throw new PathNotExistException(fullPath.getFullPath());
    }
    MeasurementMNode leafMNode = (MeasurementMNode) mNode;
    // no tag or attribute, we need to add a new record in log
    if (leafMNode.getOffset() < 0) {
      long offset = tagLogFile.write(tagsMap, Collections.emptyMap());
      logWriter.changeOffset(fullPath.getFullPath(), offset);
      leafMNode.setOffset(offset);
      // update inverted Index map
      for (Entry<String, String> entry : tagsMap.entrySet()) {
        tagIndex.computeIfAbsent(entry.getKey(), k -> new HashMap<>())
            .computeIfAbsent(entry.getValue(), v -> new HashSet<>()).add(leafMNode);
      }
      return;
    }

    Pair<Map<String, String>, Map<String, String>> pair =
        tagLogFile.read(config.getTagAttributeTotalSize(), leafMNode.getOffset());

    for (Entry<String, String> entry : tagsMap.entrySet()) {
      String key = entry.getKey();
      String value = entry.getValue();
      if (pair.left.containsKey(key)) {
        throw new MetadataException(
            String.format("TimeSeries [%s] already has the tag [%s].", fullPath, key));
      }
      pair.left.put(key, value);
    }

    // persist the change to disk
    tagLogFile.write(pair.left, pair.right, leafMNode.getOffset());

    // update tag inverted map
    tagsMap.forEach((key, value) -> tagIndex.computeIfAbsent(key, k -> new HashMap<>())
        .computeIfAbsent(value, v -> new HashSet<>()).add(leafMNode));
  }

  /**
   * drop tags or attributes of the timeseries
   *
   * @param keySet   tags key or attributes key
   * @param fullPath timeseries path
   */
  @SuppressWarnings("squid:S3776") // Suppress high Cognitive Complexity warning
  public void dropTagsOrAttributes(Set<String> keySet, PartialPath fullPath)
      throws MetadataException, IOException {
    MNode mNode = mtree.getNodeByPath(fullPath);
    if (!(mNode instanceof MeasurementMNode)) {
      throw new PathNotExistException(fullPath.getFullPath());
    }
    MeasurementMNode leafMNode = (MeasurementMNode) mNode;
    // no tag or attribute, just do nothing.
    if (leafMNode.getOffset() < 0) {
      return;
    }
    Pair<Map<String, String>, Map<String, String>> pair =
        tagLogFile.read(config.getTagAttributeTotalSize(), leafMNode.getOffset());

    Map<String, String> deleteTag = new HashMap<>();
    for (String key : keySet) {
      // check tag map
      // check attribute map
      if (pair.left.containsKey(key)) {
        deleteTag.put(key, pair.left.remove(key));
      } else {
        pair.right.remove(key);
      }
    }

    // persist the change to disk
    tagLogFile.write(pair.left, pair.right, leafMNode.getOffset());

    for (Entry<String, String> entry : deleteTag.entrySet()) {
      String key = entry.getKey();
      String value = entry.getValue();
      // change the tag inverted index map
      if (tagIndex.containsKey(key) && tagIndex.get(key).containsKey(value)) {
        if (logger.isDebugEnabled()) {
          logger.debug(String.format(
              DEBUG_MSG, "Drop"
                  + TAG_FORMAT,
              leafMNode.getFullPath(), entry.getKey(), entry.getValue(), leafMNode.getOffset()));
        }

        tagIndex.get(key).get(value).remove(leafMNode);
        if (tagIndex.get(key).get(value).isEmpty()) {
          tagIndex.get(key).remove(value);
          if (tagIndex.get(key).isEmpty()) {
            tagIndex.remove(key);
          }
        }
      } else {
        if (logger.isDebugEnabled()) {
          logger.debug(String.format(
              DEBUG_MSG_1, "Drop"
                  + PREVIOUS_CONDITION,
              leafMNode.getFullPath(), key, value, leafMNode.getOffset(),
              tagIndex.containsKey(key)));
        }
      }

    }
  }

  /**
   * set/change the values of tags or attributes
   *
   * @param alterMap the new tags or attributes key-value
   * @param fullPath timeseries
   */
  @SuppressWarnings("squid:S3776") // Suppress high Cognitive Complexity warning
  public void setTagsOrAttributesValue(Map<String, String> alterMap, PartialPath fullPath)
      throws MetadataException, IOException {
    MNode mNode = mtree.getNodeByPath(fullPath);
    if (!(mNode instanceof MeasurementMNode)) {
      throw new PathNotExistException(fullPath.getFullPath());
    }
    MeasurementMNode leafMNode = (MeasurementMNode) mNode;
    if (leafMNode.getOffset() < 0) {
      throw new MetadataException(
          String.format("TimeSeries [%s] does not have any tag/attribute.", fullPath));
    }

    // tags, attributes
    Pair<Map<String, String>, Map<String, String>> pair =
        tagLogFile.read(config.getTagAttributeTotalSize(), leafMNode.getOffset());
    Map<String, String> oldTagValue = new HashMap<>();
    Map<String, String> newTagValue = new HashMap<>();

    for (Entry<String, String> entry : alterMap.entrySet()) {
      String key = entry.getKey();
      String value = entry.getValue();
      // check tag map
      if (pair.left.containsKey(key)) {
        oldTagValue.put(key, pair.left.get(key));
        newTagValue.put(key, value);
        pair.left.put(key, value);
      } else if (pair.right.containsKey(key)) {
        // check attribute map
        pair.right.put(key, value);
      } else {
        throw new MetadataException(
            String.format("TimeSeries [%s] does not have tag/attribute [%s].", fullPath, key));
      }
    }

    // persist the change to disk
    tagLogFile.write(pair.left, pair.right, leafMNode.getOffset());

    for (Entry<String, String> entry : oldTagValue.entrySet()) {
      String key = entry.getKey();
      String beforeValue = entry.getValue();
      String currentValue = newTagValue.get(key);
      // change the tag inverted index map
      if (tagIndex.containsKey(key) && tagIndex.get(key).containsKey(beforeValue)) {

        if (logger.isDebugEnabled()) {
          logger.debug(String.format(
              DEBUG_MSG, "Set"
                  + TAG_FORMAT,
              leafMNode.getFullPath(), entry.getKey(), beforeValue, leafMNode.getOffset()));
        }

        tagIndex.get(key).get(beforeValue).remove(leafMNode);
      } else {
        if (logger.isDebugEnabled()) {
          logger.debug(String.format(
              DEBUG_MSG_1, "Set"
                  + PREVIOUS_CONDITION,
              leafMNode.getFullPath(), key, beforeValue, leafMNode.getOffset(),
              tagIndex.containsKey(key)));
        }
      }
      tagIndex.computeIfAbsent(key, k -> new HashMap<>())
          .computeIfAbsent(currentValue, k -> new HashSet<>()).add(leafMNode);
    }
  }

  /**
   * rename the tag or attribute's key of the timeseries
   *
   * @param oldKey   old key of tag or attribute
   * @param newKey   new key of tag or attribute
   * @param fullPath timeseries
   */
  @SuppressWarnings("squid:S3776") // Suppress high Cognitive Complexity warning
  public void renameTagOrAttributeKey(String oldKey, String newKey, PartialPath fullPath)
      throws MetadataException, IOException {
    MNode mNode = mtree.getNodeByPath(fullPath);
    if (!(mNode instanceof MeasurementMNode)) {
      throw new PathNotExistException(fullPath.getFullPath());
    }
    MeasurementMNode leafMNode = (MeasurementMNode) mNode;
    if (leafMNode.getOffset() < 0) {
      throw new MetadataException(
          String.format("TimeSeries [%s] does not have [%s] tag/attribute.", fullPath, oldKey));
    }
    // tags, attributes
    Pair<Map<String, String>, Map<String, String>> pair =
        tagLogFile.read(config.getTagAttributeTotalSize(), leafMNode.getOffset());

    // current name has existed
    if (pair.left.containsKey(newKey) || pair.right.containsKey(newKey)) {
      throw new MetadataException(
          String.format(
              "TimeSeries [%s] already has a tag/attribute named [%s].", fullPath, newKey));
    }

    // check tag map
    if (pair.left.containsKey(oldKey)) {
      String value = pair.left.remove(oldKey);
      pair.left.put(newKey, value);
      // persist the change to disk
      tagLogFile.write(pair.left, pair.right, leafMNode.getOffset());
      // change the tag inverted index map
      if (tagIndex.containsKey(oldKey) && tagIndex.get(oldKey).containsKey(value)) {

        if (logger.isDebugEnabled()) {
          logger.debug(String.format(
              DEBUG_MSG, "Rename"
                  + TAG_FORMAT,
              leafMNode.getFullPath(), oldKey, value, leafMNode.getOffset()));
        }

        tagIndex.get(oldKey).get(value).remove(leafMNode);

      } else {
        if (logger.isDebugEnabled()) {
          logger.debug(String.format(
              DEBUG_MSG_1, "Rename"
                  + PREVIOUS_CONDITION,
              leafMNode.getFullPath(), oldKey, value, leafMNode.getOffset(),
              tagIndex.containsKey(oldKey)));
        }
      }
      tagIndex.computeIfAbsent(newKey, k -> new HashMap<>())
          .computeIfAbsent(value, k -> new HashSet<>()).add(leafMNode);
    } else if (pair.right.containsKey(oldKey)) {
      // check attribute map
      pair.right.put(newKey, pair.right.remove(oldKey));
      // persist the change to disk
      tagLogFile.write(pair.left, pair.right, leafMNode.getOffset());
    } else {
      throw new MetadataException(
          String.format("TimeSeries [%s] does not have tag/attribute [%s].", fullPath, oldKey));
    }
  }

  /**
   * Check whether the given path contains a storage group
   */
  boolean checkStorageGroupByPath(PartialPath path) {
    return mtree.checkStorageGroupByPath(path);
  }

  /**
   * Get all storage groups under the given path
   *
   * @return List of String represented all storage group names
   * @apiNote :for cluster
   */
  List<String> getStorageGroupByPath(PartialPath path) throws MetadataException {
    try {
      return mtree.getStorageGroupByPath(path);
    } catch (MetadataException e) {
      throw new MetadataException(e);
    }
  }

  public void collectTimeseriesSchema(MNode startingNode,
      Collection<TimeseriesSchema> timeseriesSchemas) {
    Deque<MNode> nodeDeque = new ArrayDeque<>();
    nodeDeque.addLast(startingNode);
    while (!nodeDeque.isEmpty()) {
      MNode node = nodeDeque.removeFirst();
      if (node instanceof MeasurementMNode) {
        MeasurementSchema nodeSchema = ((MeasurementMNode) node).getSchema();
        timeseriesSchemas.add(new TimeseriesSchema(node.getFullPath(), nodeSchema.getType(),
            nodeSchema.getEncodingType(), nodeSchema.getCompressor()));
      } else if (!node.getChildren().isEmpty()) {
        nodeDeque.addAll(node.getChildren().values());
      }
    }
  }

  public void collectTimeseriesSchema(String prefixPath,
      Collection<TimeseriesSchema> timeseriesSchemas) throws MetadataException {
    collectTimeseriesSchema(getNodeByPath(new PartialPath(prefixPath)), timeseriesSchemas);
  }

  public void collectMeasurementSchema(MNode startingNode,
      Collection<MeasurementSchema> measurementSchemas) {
    Deque<MNode> nodeDeque = new ArrayDeque<>();
    nodeDeque.addLast(startingNode);
    while (!nodeDeque.isEmpty()) {
      MNode node = nodeDeque.removeFirst();
      if (node instanceof MeasurementMNode) {
        MeasurementSchema nodeSchema = ((MeasurementMNode) node).getSchema();
        measurementSchemas.add(new MeasurementSchema(node.getName(), nodeSchema.getType(),
            nodeSchema.getEncodingType(), nodeSchema.getCompressor()));
      } else if (!node.getChildren().isEmpty()) {
        nodeDeque.addAll(node.getChildren().values());
      }
    }
  }

  /**
   * Collect the timeseries schemas under "startingPath".
   */
  public void collectSeries(PartialPath startingPath, List<MeasurementSchema> measurementSchemas) {
    MNode mNode;
    try {
      mNode = getNodeByPath(startingPath);
    } catch (MetadataException e) {
      return;
    }
    collectMeasurementSchema(mNode, measurementSchemas);
  }

  /**
   * For a path, infer all storage groups it may belong to. The path can have wildcards.
   *
   * <p>Consider the path into two parts: (1) the sub path which can not contain a storage group
   * name and (2) the sub path which is substring that begin after the storage group name.
   *
   * <p>(1) Suppose the part of the path can not contain a storage group name (e.g.,
   * "root".contains("root.sg") == false), then: If the wildcard is not at the tail, then for each
   * wildcard, only one level will be inferred and the wildcard will be removed. If the wildcard is
   * at the tail, then the inference will go on until the storage groups are found and the wildcard
   * will be kept. (2) Suppose the part of the path is a substring that begin after the storage
   * group name. (e.g., For "root.*.sg1.a.*.b.*" and "root.x.sg1" is a storage group, then this part
   * is "a.*.b.*"). For this part, keep what it is.
   *
   * <p>Assuming we have three SGs: root.group1, root.group2, root.area1.group3 Eg1: for input
   * "root.*", returns ("root.group1", "root.group1.*"), ("root.group2", "root.group2.*")
   * ("root.area1.group3", "root.area1.group3.*") Eg2: for input "root.*.s1", returns
   * ("root.group1", "root.group1.s1"), ("root.group2", "root.group2.s1")
   *
   * <p>Eg3: for input "root.area1.*", returns ("root.area1.group3", "root.area1.group3.*")
   *
   * @param path can be a prefix or a full path.
   * @return StorageGroupName-FullPath pairs
   */
  public Map<String, String> determineStorageGroup(PartialPath path) throws IllegalPathException {
    Map<String, String> sgPathMap = mtree.determineStorageGroup(path);
    if (logger.isDebugEnabled()) {
      logger.debug("The storage groups of path {} are {}", path, sgPathMap.keySet());
    }
    return sgPathMap;
  }

  /**
   * if the path is in local mtree, nothing needed to do (because mtree is in the memory); Otherwise
   * cache the path to mRemoteSchemaCache
   */
<<<<<<< HEAD
  public void cacheMeta(PartialPath path, MeasurementMNode measurementMNode) {
=======
  public void cacheMeta(PartialPath path, MeasurementMeta meta) {
>>>>>>> e1edeb74
    // do nothing
  }

  public void updateLastCache(PartialPath seriesPath, TimeValuePair timeValuePair,
      boolean highPriorityUpdate, Long latestFlushedTime,
      MeasurementMNode node) {
    if (node != null) {
      node.updateCachedLast(timeValuePair, highPriorityUpdate, latestFlushedTime);
    } else {
      try {
        MeasurementMNode node1 = (MeasurementMNode) mtree.getNodeByPath(seriesPath);
        node1.updateCachedLast(timeValuePair, highPriorityUpdate, latestFlushedTime);
      } catch (MetadataException e) {
        logger.warn("failed to update last cache for the {}, err:{}", seriesPath, e.getMessage());
      }
    }
  }

  public TimeValuePair getLastCache(PartialPath seriesPath) {
    try {
      MeasurementMNode node = (MeasurementMNode) mtree.getNodeByPath(seriesPath);
      return node.getCachedLast();
    } catch (MetadataException e) {
      logger.warn("failed to get last cache for the {}, err:{}", seriesPath, e.getMessage());
    }
    return null;
  }

  private void checkMTreeModified() {
    if (logWriter == null || logFile == null) {
      // the logWriter is not initialized now, we skip the check once.
      return;
    }
    if (System.currentTimeMillis() - logFile.lastModified() < mtreeSnapshotThresholdTime) {
      if (logger.isDebugEnabled()) {
        logger.debug("MTree snapshot need not be created. Time from last modification: {} ms.",
            System.currentTimeMillis() - logFile.lastModified());
      }
    } else if (logWriter.getLineNumber() < mtreeSnapshotInterval) {
      if (logger.isDebugEnabled()) {
        logger.debug("MTree snapshot need not be created. New mlog line number: {}.",
            logWriter.getLineNumber());
      }
    } else {
      logger.info("New mlog line number: {}, time from last modification: {} ms",
          logWriter.getLineNumber(), System.currentTimeMillis() - logFile.lastModified());
      createMTreeSnapshot();
    }
  }

  public void createMTreeSnapshot() {
    long time = System.currentTimeMillis();
    logger.info("Start creating MTree snapshot to {}", mtreeSnapshotPath);
    try {
      mtree.serializeTo(mtreeSnapshotTmpPath);
      File tmpFile = SystemFileFactory.INSTANCE.getFile(mtreeSnapshotTmpPath);
      File snapshotFile = SystemFileFactory.INSTANCE.getFile(mtreeSnapshotPath);
      if (snapshotFile.exists()) {
        Files.delete(snapshotFile.toPath());
      }
      if (tmpFile.renameTo(snapshotFile)) {
        logger.info("Finish creating MTree snapshot to {}, spend {} ms.", mtreeSnapshotPath,
            System.currentTimeMillis() - time);
      }
      logWriter.clear();
    } catch (IOException e) {
      logger.warn("Failed to create MTree snapshot to {}", mtreeSnapshotPath, e);
      if (SystemFileFactory.INSTANCE.getFile(mtreeSnapshotTmpPath).exists()) {
        try {
          Files.delete(SystemFileFactory.INSTANCE.getFile(mtreeSnapshotTmpPath).toPath());
        } catch (IOException e1) {
          logger.warn("delete file {} failed: {}", mtreeSnapshotTmpPath, e1.getMessage());
        }
      }
    }
  }

  /**
   * get schema for device. Attention!!!  Only support insertPlan
   */
  @SuppressWarnings("squid:S3776") // Suppress high Cognitive Complexity warning
  public MNode getSeriesSchemasAndReadLockDevice(InsertPlan plan)
      throws MetadataException {

    PartialPath deviceId = plan.getDeviceId();
    String[] measurementList = plan.getMeasurements();
    MeasurementMNode[] measurementMNodes = plan.getMeasurementMNodes();

    // 1. get device node
    MNode deviceMNode = getDeviceNodeWithAutoCreate(deviceId);

    // 2. get schema of each measurement
    for (int i = 0; i < measurementList.length; i++) {
      try {
        // if do not has measurement
        MeasurementMNode measurementMNode;
        if (!deviceMNode.hasChild(measurementList[i])) {
          // could not create it
          if (!config.isAutoCreateSchemaEnabled()) {
            // but measurement not in MTree and cannot auto-create, try the cache
            measurementMNode = getMeasurementMNode(deviceMNode, measurementList[i]);
            if (measurementMNode == null) {
              throw new PathNotExistException(deviceId + PATH_SEPARATOR + measurementList[i]);
            }
          } else {
            // create it

            TSDataType dataType = getTypeInLoc(plan, i);
            // create it, may concurrent created by multiple thread
            internalCreateTimeseries(deviceId.concatNode(measurementList[i]), dataType);
            measurementMNode = (MeasurementMNode) deviceMNode.getChild(measurementList[i]);
          }
        } else {
          measurementMNode = getMeasurementMNode(deviceMNode, measurementList[i]);
        }

        // check type is match
        TSDataType insertDataType = null;
        if (plan instanceof InsertRowPlan) {
          if (!((InsertRowPlan) plan).isNeedInferType()) {
            // only when InsertRowPlan's values is object[], we should check type
            insertDataType = getTypeInLoc(plan, i);
          } else {
            insertDataType = measurementMNode.getSchema().getType();
          }
        } else if (plan instanceof InsertTabletPlan) {
          insertDataType = getTypeInLoc(plan, i);
        }

        if (measurementMNode.getSchema().getType() != insertDataType) {
          logger.warn("DataType mismatch, Insert measurement {} type {}, metadata tree type {}",
              measurementList[i], insertDataType, measurementMNode.getSchema().getType());
<<<<<<< HEAD
          DataTypeMismatchException mismatchException = new DataTypeMismatchException(
              measurementList[i], insertDataType, measurementMNode.getSchema().getType());
=======
          DataTypeMismatchException mismatchException = new DataTypeMismatchException(measurementList[i],
                  insertDataType, measurementMNode.getSchema().getType());
>>>>>>> e1edeb74
          if (!config.isEnablePartialInsert()) {
            throw mismatchException;
          } else {
            // mark failed measurement
            plan.markFailedMeasurementInsertion(i, mismatchException);
            continue;
          }
        }

        measurementMNodes[i] = measurementMNode;

        // set measurementName instead of alias
        measurementList[i] = measurementMNode.getName();

      } catch (MetadataException e) {
        logger.warn("meet error when check {}.{}, message: {}", deviceId, measurementList[i],
            e.getMessage());
        if (config.isEnablePartialInsert()) {
          // mark failed measurement
          plan.markFailedMeasurementInsertion(i, e);
        } else {
          throw e;
        }
      }
    }

    return deviceMNode;
  }

  /**
   * create timeseries with ignore PathAlreadyExistException
   */
  private void internalCreateTimeseries(PartialPath path, TSDataType dataType)
      throws MetadataException {
    try {
      createTimeseries(
          path,
          dataType,
          getDefaultEncoding(dataType),
          TSFileDescriptor.getInstance().getConfig().getCompressor(),
          Collections.emptyMap());
    } catch (PathAlreadyExistException | AliasAlreadyExistException e) {
      if (logger.isDebugEnabled()) {
        logger.debug(
            "Ignore PathAlreadyExistException and AliasAlreadyExistException when Concurrent inserting"
                + " a non-exist time series {}", path);
      }
    }
  }

  /**
   * Get default encoding by dataType
   */
  private TSEncoding getDefaultEncoding(TSDataType dataType) {
    IoTDBConfig conf = IoTDBDescriptor.getInstance().getConfig();
    switch (dataType) {
      case BOOLEAN:
        return conf.getDefaultBooleanEncoding();
      case INT32:
        return conf.getDefaultInt32Encoding();
      case INT64:
        return conf.getDefaultInt64Encoding();
      case FLOAT:
        return conf.getDefaultFloatEncoding();
      case DOUBLE:
        return conf.getDefaultDoubleEncoding();
      case TEXT:
        return conf.getDefaultTextEncoding();
      default:
        throw new UnSupportedDataTypeException(
            String.format("Data type %s is not supported.", dataType.toString()));
    }
  }

  /**
   * get dataType of plan, in loc measurements only support InsertRowPlan and InsertTabletPlan
   */
  private TSDataType getTypeInLoc(InsertPlan plan, int loc) throws MetadataException {
    TSDataType dataType;
    if (plan instanceof InsertRowPlan) {
      InsertRowPlan tPlan = (InsertRowPlan) plan;
      dataType = TypeInferenceUtils
          .getPredictedDataType(tPlan.getValues()[loc], tPlan.isNeedInferType());
    } else if (plan instanceof InsertTabletPlan) {
      dataType = (plan).getDataTypes()[loc];
    } else {
      throw new MetadataException(String.format(
          "Only support insert and insertTablet, plan is [%s]", plan.getOperatorType()));
    }
    return dataType;
  }

  /**
   * StorageGroupFilter filters unsatisfied storage groups in metadata queries to speed up and
   * deduplicate.
   */
  @FunctionalInterface
  public interface StorageGroupFilter {

    boolean satisfy(String storageGroup);
  }

  private static class MManagerHolder {

    private static final MManager INSTANCE = new MManager();

    private MManagerHolder() {
      // allowed to do nothing
    }
  }

}<|MERGE_RESOLUTION|>--- conflicted
+++ resolved
@@ -1629,11 +1629,7 @@
    * if the path is in local mtree, nothing needed to do (because mtree is in the memory); Otherwise
    * cache the path to mRemoteSchemaCache
    */
-<<<<<<< HEAD
   public void cacheMeta(PartialPath path, MeasurementMNode measurementMNode) {
-=======
-  public void cacheMeta(PartialPath path, MeasurementMeta meta) {
->>>>>>> e1edeb74
     // do nothing
   }
 
@@ -1766,13 +1762,8 @@
         if (measurementMNode.getSchema().getType() != insertDataType) {
           logger.warn("DataType mismatch, Insert measurement {} type {}, metadata tree type {}",
               measurementList[i], insertDataType, measurementMNode.getSchema().getType());
-<<<<<<< HEAD
           DataTypeMismatchException mismatchException = new DataTypeMismatchException(
               measurementList[i], insertDataType, measurementMNode.getSchema().getType());
-=======
-          DataTypeMismatchException mismatchException = new DataTypeMismatchException(measurementList[i],
-                  insertDataType, measurementMNode.getSchema().getType());
->>>>>>> e1edeb74
           if (!config.isEnablePartialInsert()) {
             throw mismatchException;
           } else {
