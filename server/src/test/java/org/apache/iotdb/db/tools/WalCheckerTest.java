--- conflicted
+++ resolved
@@ -80,11 +80,7 @@
         TSDataType[] types = new TSDataType[]{TSDataType.INT64, TSDataType.INT64, TSDataType.INT64};
         String[] values = new String[]{"5", "6", "7"};
         for (int j = 0; j < 10; j++) {
-<<<<<<< HEAD
-          new InsertPlan(deviceId, j, measurements, types, values).serialize(binaryPlans);
-=======
-          new InsertRowPlan(deviceId, j, measurements, values).serialize(binaryPlans);
->>>>>>> 2cbee31e
+          new InsertRowPlan(deviceId, j, measurements, types, values).serialize(binaryPlans);
         }
         binaryPlans.flip();
         logWriter.write(binaryPlans);
