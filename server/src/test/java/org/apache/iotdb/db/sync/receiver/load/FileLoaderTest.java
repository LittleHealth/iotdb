/*
 * Licensed to the Apache Software Foundation (ASF) under one
 * or more contributor license agreements.  See the NOTICE file
 * distributed with this work for additional information
 * regarding copyright ownership.  The ASF licenses this file
 * to you under the Apache License, Version 2.0 (the
 * "License"); you may not use this file except in compliance
 * with the License.  You may obtain a copy of the License at
 *
 *     http://www.apache.org/licenses/LICENSE-2.0
 *
 * Unless required by applicable law or agreed to in writing,
 * software distributed under the License is distributed on an
 * "AS IS" BASIS, WITHOUT WARRANTIES OR CONDITIONS OF ANY
 * KIND, either express or implied.  See the License for the
 * specific language governing permissions and limitations
 * under the License.
 */
package org.apache.iotdb.db.sync.receiver.load;

import static org.junit.Assert.assertEquals;
import static org.junit.Assert.assertFalse;
import static org.junit.Assert.assertTrue;

import java.io.File;
import java.io.IOException;
import java.util.ArrayList;
import java.util.Collections;
import java.util.HashMap;
import java.util.HashSet;
import java.util.List;
import java.util.Map;
import java.util.Map.Entry;
import java.util.Random;
import java.util.Set;
import org.apache.iotdb.db.conf.IoTDBConstant;
import org.apache.iotdb.db.conf.IoTDBDescriptor;
import org.apache.iotdb.db.conf.directories.DirectoryManager;
import org.apache.iotdb.db.engine.StorageEngine;
import org.apache.iotdb.db.engine.storagegroup.StorageGroupProcessor;
import org.apache.iotdb.db.engine.storagegroup.TsFileResource;
import org.apache.iotdb.db.exception.DiskSpaceInsufficientException;
import org.apache.iotdb.db.exception.StartupException;
import org.apache.iotdb.db.exception.StorageEngineException;
import org.apache.iotdb.db.exception.metadata.IllegalPathException;
import org.apache.iotdb.db.exception.metadata.MetadataException;
import org.apache.iotdb.db.metadata.MManager;
import org.apache.iotdb.db.metadata.PartialPath;
import org.apache.iotdb.db.service.IoTDB;
import org.apache.iotdb.db.sync.conf.SyncConstant;
import org.apache.iotdb.db.utils.EnvironmentUtils;
import org.junit.After;
import org.junit.Before;
import org.junit.Test;
import org.slf4j.Logger;
import org.slf4j.LoggerFactory;

public class FileLoaderTest {

  private static final Logger LOGGER = LoggerFactory.getLogger(FileLoaderTest.class);
  private static final String SG_NAME = "root.sg";
  private String dataDir;
  private IFileLoader fileLoader;

  @Before
  public void setUp()
      throws IOException, InterruptedException, StartupException, DiskSpaceInsufficientException, MetadataException {
    IoTDBDescriptor.getInstance().getConfig().setSyncEnable(true);
    EnvironmentUtils.closeStatMonitor();
    EnvironmentUtils.envSetUp();
    dataDir = new File(DirectoryManager.getInstance().getNextFolderForSequenceFile())
        .getParentFile().getAbsolutePath();
    initMetadata();
  }

  private void initMetadata() throws MetadataException {
    MManager mmanager = IoTDB.metaManager;
    mmanager.init();
    mmanager.setStorageGroup(new PartialPath("root.sg0"));
    mmanager.setStorageGroup(new PartialPath("root.sg1"));
    mmanager.setStorageGroup(new PartialPath("root.sg2"));
  }

  @After
  public void tearDown() throws InterruptedException, IOException, StorageEngineException {
    IoTDBDescriptor.getInstance().getConfig().setSyncEnable(false);
    EnvironmentUtils.cleanEnv();
  }

  @Test
  public void loadNewTsfiles() throws IOException, StorageEngineException, IllegalPathException, InterruptedException {
    fileLoader = FileLoader.createFileLoader(getReceiverFolderFile());
    Map<String, List<File>> allFileList = new HashMap<>();
    Map<String, Set<String>> correctSequenceLoadedFileMap = new HashMap<>();

    // add some new tsfiles
    Random r = new Random(0);
    long time = System.currentTimeMillis();
    for (int i = 0; i < 3; i++) {
      for (int j = 0; j < 10; j++) {
        allFileList.putIfAbsent(SG_NAME + i, new ArrayList<>());
        correctSequenceLoadedFileMap.putIfAbsent(SG_NAME + i, new HashSet<>());
        String rand = String.valueOf(r.nextInt(10000));
        String fileName =
            getSnapshotFolder() + File.separator + SG_NAME + i + File.separator
                + (time + i * 100 + j) + IoTDBConstant.FILE_NAME_SEPARATOR + rand
                + IoTDBConstant.FILE_NAME_SEPARATOR + "0.tsfile";
        File syncFile = new File(fileName);
        File dataFile = new File(
            syncFile.getParentFile().getParentFile().getParentFile().getParentFile()
                .getParentFile().getParentFile(),
            IoTDBConstant.SEQUENCE_FLODER_NAME + File.separatorChar + syncFile.getParentFile()
                .getParentFile().getName()
                + File.separatorChar + syncFile.getParentFile().getName() + File.separatorChar
                + fromTimeToTimePartition(i) + File.separator + syncFile.getName());
        correctSequenceLoadedFileMap.get(SG_NAME + i).add(dataFile.getAbsolutePath());
        allFileList.get(SG_NAME + i).add(syncFile);
        if (!syncFile.getParentFile().exists()) {
          syncFile.getParentFile().mkdirs();
        }
        if (!syncFile.exists() && !syncFile.createNewFile()) {
          LOGGER.error("Can not create new file {}", syncFile.getPath());
        }
        if (!new File(syncFile.getAbsolutePath() + TsFileResource.RESOURCE_SUFFIX).exists()
            && !new File(syncFile.getAbsolutePath() + TsFileResource.RESOURCE_SUFFIX)
            .createNewFile()) {
          LOGGER.error("Can not create new file {}", syncFile.getPath());
        }
        TsFileResource tsFileResource = new TsFileResource(syncFile);
        tsFileResource.putStartTime(String.valueOf(i), (long) j * 10);
        tsFileResource.putEndTime(String.valueOf(i), (long) j * 10 + 5);
<<<<<<< HEAD
        tsFileResource.setMaxPlanIndex(j);
        tsFileResource.setMinPlanIndex(j);
=======
        tsFileResource.setHistoricalVersions(Collections.singleton((long) j));
>>>>>>> e1edeb74
        tsFileResource.serialize();
      }
    }

    for (int i = 0; i < 3; i++) {
      StorageGroupProcessor processor = StorageEngine.getInstance().getProcessor(new PartialPath(SG_NAME + i));
      assertTrue(processor.getSequenceFileTreeSet().isEmpty());
      assertTrue(processor.getUnSequenceFileList().isEmpty());
    }

    assertTrue(getReceiverFolderFile().exists());
    for (List<File> set : allFileList.values()) {
      for (File newTsFile : set) {
        if (!newTsFile.getName().endsWith(TsFileResource.RESOURCE_SUFFIX)) {
          fileLoader.addTsfile(newTsFile);
        }
      }
    }
    fileLoader.endSync();

    try {
      long waitTime = 0;
      while (FileLoaderManager.getInstance()
          .containsFileLoader(getReceiverFolderFile().getName())) {
        Thread.sleep(100);
        waitTime += 100;
        LOGGER.info("Has waited for loading new tsfiles {}ms", waitTime);
      }
    } catch (InterruptedException e) {
      LOGGER.error("Fail to wait for loading new tsfiles", e);
      Thread.currentThread().interrupt();
      throw e;
    }

    assertFalse(new File(getReceiverFolderFile(), SyncConstant.RECEIVER_DATA_FOLDER_NAME).exists());
    Map<String, Set<String>> sequenceLoadedFileMap = new HashMap<>();
    for (int i = 0; i < 3; i++) {
      StorageGroupProcessor processor = StorageEngine.getInstance().getProcessor(new PartialPath(SG_NAME + i));
      sequenceLoadedFileMap.putIfAbsent(SG_NAME + i, new HashSet<>());
      assertEquals(10, processor.getSequenceFileTreeSet().size());
      for (TsFileResource tsFileResource : processor.getSequenceFileTreeSet()) {
        sequenceLoadedFileMap.get(SG_NAME + i).add(tsFileResource.getTsFile().getAbsolutePath());
      }
      assertTrue(processor.getUnSequenceFileList().isEmpty());
    }

    assertEquals(sequenceLoadedFileMap.size(), correctSequenceLoadedFileMap.size());
    for (Entry<String, Set<String>> entry : correctSequenceLoadedFileMap.entrySet()) {
      String sg = entry.getKey();
      assertEquals(entry.getValue().size(), sequenceLoadedFileMap.get(sg).size());
    }
  }

  @Test
  public void loadDeletedFileName()
      throws IOException, StorageEngineException, InterruptedException, IllegalPathException {
    fileLoader = FileLoader.createFileLoader(getReceiverFolderFile());
    Map<String, List<File>> allFileList = new HashMap<>();
    Map<String, Set<String>> correctLoadedFileMap = new HashMap<>();

    // add some tsfiles
    Random r = new Random(0);
    long time = System.currentTimeMillis();
    for (int i = 0; i < 3; i++) {
      for (int j = 0; j < 25; j++) {
        allFileList.putIfAbsent(SG_NAME + i, new ArrayList<>());
        correctLoadedFileMap.putIfAbsent(SG_NAME + i, new HashSet<>());
        String rand = String.valueOf(r.nextInt(10000));
        String fileName =
            getSnapshotFolder() + File.separator + SG_NAME + i + File.separator + (time + i * 100
                + j) + IoTDBConstant.FILE_NAME_SEPARATOR + rand
                + IoTDBConstant.FILE_NAME_SEPARATOR + "0.tsfile";

        File syncFile = new File(fileName);
        File dataFile = new File(
            DirectoryManager.getInstance().getNextFolderForSequenceFile(),
            syncFile.getParentFile().getName() + File.separator + syncFile.getName());
        File loadDataFile = new File(
            DirectoryManager.getInstance().getNextFolderForSequenceFile(),
            syncFile.getParentFile().getName() + File.separator + fromTimeToTimePartition(i)
                + File.separator + syncFile.getName());
        correctLoadedFileMap.get(SG_NAME + i).add(loadDataFile.getAbsolutePath());
        allFileList.get(SG_NAME + i).add(syncFile);
        if (!syncFile.getParentFile().exists()) {
          syncFile.getParentFile().mkdirs();
        }
        if (!syncFile.exists() && !syncFile.createNewFile()) {
          LOGGER.error("Can not create new file {}", syncFile.getPath());
        }
        if (!new File(syncFile.getAbsolutePath() + TsFileResource.RESOURCE_SUFFIX).exists()
            && !new File(syncFile.getAbsolutePath() + TsFileResource.RESOURCE_SUFFIX)
            .createNewFile()) {
          LOGGER.error("Can not create new file {}", syncFile.getPath());
        }
        TsFileResource tsFileResource = new TsFileResource(syncFile);
        tsFileResource.putStartTime(String.valueOf(i), (long) j * 10);
        tsFileResource.putEndTime(String.valueOf(i), (long) j * 10 + 5);
<<<<<<< HEAD
        tsFileResource.setMinPlanIndex(j);
        tsFileResource.setMaxPlanIndex(j);
=======
        tsFileResource.setHistoricalVersions(Collections.singleton((long) j));
>>>>>>> e1edeb74
        tsFileResource.serialize();
      }
    }

    for (int i = 0; i < 3; i++) {
      StorageGroupProcessor processor = StorageEngine.getInstance().getProcessor(new PartialPath(SG_NAME + i));
      assertTrue(processor.getSequenceFileTreeSet().isEmpty());
      assertTrue(processor.getUnSequenceFileList().isEmpty());
    }

    assertTrue(getReceiverFolderFile().exists());
    for (List<File> set : allFileList.values()) {
      for (File newTsFile : set) {
        if (!newTsFile.getName().endsWith(TsFileResource.RESOURCE_SUFFIX)) {
          fileLoader.addTsfile(newTsFile);
        }
      }
    }
    fileLoader.endSync();

    try {
      long waitTime = 0;
      while (FileLoaderManager.getInstance()
          .containsFileLoader(getReceiverFolderFile().getName())) {
        Thread.sleep(100);
        waitTime += 100;
        LOGGER.info("Has waited for loading new tsfiles {}ms", waitTime);
      }
    } catch (InterruptedException e) {
      LOGGER.error("Fail to wait for loading new tsfiles", e);
      Thread.currentThread().interrupt();
      throw e;
    }

    assertFalse(new File(getReceiverFolderFile(), SyncConstant.RECEIVER_DATA_FOLDER_NAME).exists());
    Map<String, Set<String>> loadedFileMap = new HashMap<>();
    for (int i = 0; i < 3; i++) {
      StorageGroupProcessor processor = StorageEngine.getInstance().getProcessor(new PartialPath(SG_NAME + i));
      loadedFileMap.putIfAbsent(SG_NAME + i, new HashSet<>());
      assertEquals(25, processor.getSequenceFileTreeSet().size());
      for (TsFileResource tsFileResource : processor.getSequenceFileTreeSet()) {
        loadedFileMap.get(SG_NAME + i).add(tsFileResource.getTsFile().getAbsolutePath());
      }
      assertTrue(processor.getUnSequenceFileList().isEmpty());
    }

    assertEquals(loadedFileMap.size(), correctLoadedFileMap.size());
    for (Entry<String, Set<String>> entry : correctLoadedFileMap.entrySet()) {
      String sg = entry.getKey();
      assertEquals(entry.getValue().size(), loadedFileMap.get(sg).size());
    }

    // delete some tsfiles
    fileLoader = FileLoader.createFileLoader(getReceiverFolderFile());
    for (Entry<String, List<File>> entry : allFileList.entrySet()) {
      String sg = entry.getKey();
      List<File> files = entry.getValue();
      int cnt = 0;
      for (File snapFile : files) {
        if (!snapFile.getName().endsWith(TsFileResource.RESOURCE_SUFFIX)) {
          File dataFile = new File(
              DirectoryManager.getInstance().getNextFolderForSequenceFile() + File.separator
                  + snapFile.getParentFile().getName(), "0" + File.separator + snapFile.getName());
          correctLoadedFileMap.get(sg).remove(dataFile.getAbsolutePath());
          snapFile.delete();
          fileLoader.addDeletedFileName(snapFile);
          new File(snapFile + TsFileResource.RESOURCE_SUFFIX).delete();
          if (++cnt == 15) {
            break;
          }
        }
      }
    }
    fileLoader.endSync();

    try {
      long waitTime = 0;
      while (FileLoaderManager.getInstance()
          .containsFileLoader(getReceiverFolderFile().getName())) {
        Thread.sleep(100);
        waitTime += 100;
        LOGGER.info("Has waited for loading new tsfiles {}ms", waitTime);
      }
    } catch (InterruptedException e) {
      LOGGER.error("Fail to wait for loading new tsfiles", e);
      Thread.currentThread().interrupt();
      throw e;
    }

    loadedFileMap.clear();
    for (int i = 0; i < 3; i++) {
      StorageGroupProcessor processor = StorageEngine.getInstance().getProcessor(new PartialPath(SG_NAME + i));
      loadedFileMap.putIfAbsent(SG_NAME + i, new HashSet<>());
      for (TsFileResource tsFileResource : processor.getSequenceFileTreeSet()) {
        loadedFileMap.get(SG_NAME + i).add(tsFileResource.getTsFile().getAbsolutePath());
      }
      assertTrue(processor.getUnSequenceFileList().isEmpty());
    }

    assertEquals(loadedFileMap.size(), correctLoadedFileMap.size());
    for (Entry<String, Set<String>> entry : correctLoadedFileMap.entrySet()) {
      String sg = entry.getKey();
      assertEquals(entry.getValue().size(), loadedFileMap.get(sg).size());
      assertTrue(entry.getValue().containsAll(loadedFileMap.get(sg)));
    }
  }

  private File getReceiverFolderFile() {
    return new File(dataDir + File.separatorChar + SyncConstant.SYNC_RECEIVER + File.separatorChar
        + "127.0.0.1_5555");
  }

  private File getSnapshotFolder() {
    return new File(getReceiverFolderFile(), SyncConstant.RECEIVER_DATA_FOLDER_NAME);
  }

  private long fromTimeToTimePartition(long time) {
    return time / IoTDBDescriptor.getInstance().getConfig().getPartitionInterval();
  }
}<|MERGE_RESOLUTION|>--- conflicted
+++ resolved
@@ -129,12 +129,9 @@
         TsFileResource tsFileResource = new TsFileResource(syncFile);
         tsFileResource.putStartTime(String.valueOf(i), (long) j * 10);
         tsFileResource.putEndTime(String.valueOf(i), (long) j * 10 + 5);
-<<<<<<< HEAD
         tsFileResource.setMaxPlanIndex(j);
         tsFileResource.setMinPlanIndex(j);
-=======
-        tsFileResource.setHistoricalVersions(Collections.singleton((long) j));
->>>>>>> e1edeb74
+
         tsFileResource.serialize();
       }
     }
@@ -232,12 +229,8 @@
         TsFileResource tsFileResource = new TsFileResource(syncFile);
         tsFileResource.putStartTime(String.valueOf(i), (long) j * 10);
         tsFileResource.putEndTime(String.valueOf(i), (long) j * 10 + 5);
-<<<<<<< HEAD
         tsFileResource.setMinPlanIndex(j);
         tsFileResource.setMaxPlanIndex(j);
-=======
-        tsFileResource.setHistoricalVersions(Collections.singleton((long) j));
->>>>>>> e1edeb74
         tsFileResource.serialize();
       }
     }
